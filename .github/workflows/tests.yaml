name: CI test

# Trigger the workflow on push and cron
on:
  push:
  schedule:
  - cron:  '5 0 * * *'


jobs:
  build:
    name: ${{ matrix.os }}
    runs-on: ${{ matrix.os }}
    strategy:
      matrix:
        os: [ubuntu-latest, macos-latest]
    steps:
        - uses: actions/checkout@v2
        - name: Install miniforge
          shell: bash -l {0}
          run: |
<<<<<<< HEAD
            conda install pocl islpy pyopencl pytest pip clinfo
            pip install -r requirements.txt
            pip install -e .
        - name: Flake8
          if: ${{ runner.os == 'Linux' }}
=======
            if [ "$(uname)" = "Darwin" ]; then
              PLATFORM=MacOSX
            else
              PLATFORM=Linux
            fi
            MINIFORGE_INSTALL_DIR=.miniforge3
            MINIFORGE_INSTALL_SH=Miniforge3-$PLATFORM-x86_64.sh
            curl -L -O "https://github.com/conda-forge/miniforge/releases/latest/download/$MINIFORGE_INSTALL_SH"
            rm -Rf "$MINIFORGE_INSTALL_DIR"
            bash "$MINIFORGE_INSTALL_SH" -b -p "$MINIFORGE_INSTALL_DIR"
            PATH="$MINIFORGE_INSTALL_DIR/bin/:$PATH" conda update conda --yes --quiet
            PATH="$MINIFORGE_INSTALL_DIR/bin/:$PATH" conda update --all --yes --quiet
            PATH="$MINIFORGE_INSTALL_DIR/bin:$PATH" conda env create --file .test-conda-env-py3.yml --name testing --quiet

            . "$MINIFORGE_INSTALL_DIR/bin/activate" testing

        - name: PIP installation
>>>>>>> 44deeda7
          shell: bash -l {0}
          run: |
            MINIFORGE_INSTALL_DIR=.miniforge3
            . "$MINIFORGE_INSTALL_DIR/bin/activate" testing
            pip install -r requirements.txt
            pip install -e .
        - name: Run tests
          shell: bash -l {0}
          run: |
            MINIFORGE_INSTALL_DIR=.miniforge3
            . "$MINIFORGE_INSTALL_DIR/bin/activate" testing
            [[ $(uname) = "Darwin" ]] && myprefix=local || myprefix=share
            export OCL_ICD_VENDORS=$MINIFORGE_INSTALL_DIR/envs/testing/etc/OpenCL/vendors
            ls $OCL_ICD_VENDORS
            clinfo
            pytest --durations=10 --tb=native --junitxml=pytest.xml --doctest-modules -rxsw
        - name: Run examples
          shell: bash -l {0}
          run: |
            [[ $(uname) = "Darwin" ]] && myprefix=local || myprefix=share
            export OCL_ICD_VENDORS=/usr/$myprefix/miniconda/envs/test/etc/OpenCL/vendors
            ls $OCL_ICD_VENDORS
            clinfo
            export PYOPENCL_CTX=''
            . ./examples/run_examples.sh examples
 <|MERGE_RESOLUTION|>--- conflicted
+++ resolved
@@ -19,13 +19,6 @@
         - name: Install miniforge
           shell: bash -l {0}
           run: |
-<<<<<<< HEAD
-            conda install pocl islpy pyopencl pytest pip clinfo
-            pip install -r requirements.txt
-            pip install -e .
-        - name: Flake8
-          if: ${{ runner.os == 'Linux' }}
-=======
             if [ "$(uname)" = "Darwin" ]; then
               PLATFORM=MacOSX
             else
@@ -43,7 +36,6 @@
             . "$MINIFORGE_INSTALL_DIR/bin/activate" testing
 
         - name: PIP installation
->>>>>>> 44deeda7
           shell: bash -l {0}
           run: |
             MINIFORGE_INSTALL_DIR=.miniforge3
