--- conflicted
+++ resolved
@@ -335,19 +335,11 @@
         # (Explanation courtesy of Mike Campbell,
         # https://github.com/illinois-ceesd/mirgecom/pull/44#discussion_r463304292)
 
-<<<<<<< HEAD
         nhat = thaw(actx, discr.normal("int_faces"))
         mom_flux_exact = discr.project("int_faces", "all_faces", p0*nhat)
         print(f"{mom_flux_exact=}")
         print(f"{interior_face_flux.momentum=}")
         momerr = inf_norm(interior_face_flux.momentum - mom_flux_exact)
-=======
-        # generate the exact answer: just p0*nhat for the given boundary
-        nhat = thaw(actx, discr.normal("int_faces"))
-        mom_flux_exact = discr.project("int_faces", "all_faces", p0*nhat)
-
-        momerr = inf_norm(iff_split.momentum - mom_flux_exact)
->>>>>>> 1b8e0334
         assert momerr < tolerance
         eoc_rec0.add_data_point(1.0 / nel_1d, momerr)
 
@@ -356,18 +348,11 @@
         dir_e = discr.project("vol", BTAG_ALL, energy_input)
         dir_mom = discr.project("vol", BTAG_ALL, mom_input)
         dir_mf = discr.project("vol", BTAG_ALL, species_mass_input)
-<<<<<<< HEAD
 
         dir_bval = create_conserved(dim, mass=dir_mass, energy=dir_e,
                                     momentum=dir_mom, species_mass=dir_mf)
         dir_bc = create_conserved(dim, mass=dir_mass, energy=dir_e,
                                   momentum=dir_mom, species_mass=dir_mf)
-=======
-        dir_bval = join_conserved(dim, mass=dir_mass, energy=dir_e, momentum=dir_mom,
-                                  species_mass=dir_mf)
-        dir_bc = join_conserved(dim, mass=dir_mass, energy=dir_e, momentum=dir_mom,
-                                species_mass=dir_mf)
->>>>>>> 1b8e0334
 
         boundary_flux = _facial_flux(
             discr, eos=IdealSingleGas(),
@@ -378,17 +363,9 @@
         assert inf_norm(boundary_flux.energy) < tolerance
         assert inf_norm(boundary_flux.species_mass) < tolerance
 
-<<<<<<< HEAD
         nhat = thaw(actx, discr.normal(BTAG_ALL))
         mom_flux_exact = discr.project(BTAG_ALL, "all_faces", p0*nhat)
         momerr = inf_norm(boundary_flux.momentum - mom_flux_exact)
-=======
-        # generate the exact answer: just p0*nhat for the given boundary
-        nhat = thaw(actx, discr.normal(BTAG_ALL))
-        mom_flux_exact = discr.project(BTAG_ALL, "all_faces", p0*nhat)
-
-        momerr = inf_norm(bf_split.momentum - mom_flux_exact)
->>>>>>> 1b8e0334
         assert momerr < tolerance
 
         eoc_rec1.add_data_point(1.0 / nel_1d, momerr)
