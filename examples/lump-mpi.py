"""Demonstrate simple mass lump advection."""

__copyright__ = """
Copyright (C) 2020 University of Illinois Board of Trustees
"""

__license__ = """
Permission is hereby granted, free of charge, to any person obtaining a copy
of this software and associated documentation files (the "Software"), to deal
in the Software without restriction, including without limitation the rights
to use, copy, modify, merge, publish, distribute, sublicense, and/or sell
copies of the Software, and to permit persons to whom the Software is
furnished to do so, subject to the following conditions:

The above copyright notice and this permission notice shall be included in
all copies or substantial portions of the Software.

THE SOFTWARE IS PROVIDED "AS IS", WITHOUT WARRANTY OF ANY KIND, EXPRESS OR
IMPLIED, INCLUDING BUT NOT LIMITED TO THE WARRANTIES OF MERCHANTABILITY,
FITNESS FOR A PARTICULAR PURPOSE AND NONINFRINGEMENT. IN NO EVENT SHALL THE
AUTHORS OR COPYRIGHT HOLDERS BE LIABLE FOR ANY CLAIM, DAMAGES OR OTHER
LIABILITY, WHETHER IN AN ACTION OF CONTRACT, TORT OR OTHERWISE, ARISING FROM,
OUT OF OR IN CONNECTION WITH THE SOFTWARE OR THE USE OR OTHER DEALINGS IN
THE SOFTWARE.
"""
import logging
import numpy as np
import pyopencl as cl
import pyopencl.tools as cl_tools
from functools import partial

from meshmode.array_context import PyOpenCLArrayContext
from meshmode.dof_array import thaw
from meshmode.mesh import BTAG_ALL, BTAG_NONE  # noqa
from grudge.eager import EagerDGDiscretization
from grudge.shortcuts import make_visualizer


from mirgecom.euler import euler_operator
from mirgecom.simutil import (
    inviscid_sim_timestep,
    sim_checkpoint,
    generate_and_distribute_mesh,
    ExactSolutionMismatch
)
from mirgecom.io import make_init_message
from mirgecom.mpi import mpi_entry_point

from mirgecom.integrators import rk4_step
from mirgecom.steppers import advance_state
from mirgecom.boundary import PrescribedInviscidBoundary
from mirgecom.initializers import Lump
from mirgecom.eos import IdealSingleGas
from mirgecom.inviscid import get_inviscid_cfl


logger = logging.getLogger(__name__)


@mpi_entry_point
def main(ctx_factory=cl.create_some_context, use_leap=False):
    """Drive example."""
    cl_ctx = ctx_factory()
    queue = cl.CommandQueue(cl_ctx)
    actx = PyOpenCLArrayContext(queue,
            allocator=cl_tools.MemoryPool(cl_tools.ImmediateAllocator(queue)))

    dim = 3
    nel_1d = 16
    order = 3
    exittol = .09
    t_final = 0.01
    current_cfl = 1.0
    vel = np.zeros(shape=(dim,))
    orig = np.zeros(shape=(dim,))
    vel[:dim] = 1.0
    current_dt = .001
    current_t = 0
    eos = IdealSingleGas()
    initializer = Lump(dim=dim, center=orig, velocity=vel)
    casename = "lump"
    boundaries = {
        BTAG_ALL: PrescribedInviscidBoundary(fluid_solution_func=initializer)
    }
    constant_cfl = False
    nstatus = 1
    nviz = 1
    rank = 0
    checkpoint_t = current_t
    current_step = 0
    if use_leap:
        from leap.rk import RK4MethodBuilder
        timestepper = RK4MethodBuilder("state")
    else:
        timestepper = rk4_step
    box_ll = -5.0
    box_ur = 5.0

    from mpi4py import MPI
    comm = MPI.COMM_WORLD
    rank = comm.Get_rank()

    from meshmode.mesh.generation import generate_regular_rect_mesh
    generate_mesh = partial(generate_regular_rect_mesh, a=(box_ll,) * dim,
                            b=(box_ur,) * dim, nelements_per_axis=(nel_1d,) * dim)
    local_mesh, global_nelements = generate_and_distribute_mesh(comm, generate_mesh)
    local_nelements = local_mesh.nelements

    discr = EagerDGDiscretization(
        actx, local_mesh, order=order, mpi_communicator=comm
    )
    nodes = thaw(actx, discr.nodes())
    current_state = initializer(nodes)

    visualizer = make_visualizer(discr)
    initname = initializer.__class__.__name__
    eosname = eos.__class__.__name__
    init_message = make_init_message(dim=dim, order=order,
                                     nelements=local_nelements,
                                     global_nelements=global_nelements,
                                     dt=current_dt, t_final=t_final, nstatus=nstatus,
                                     nviz=nviz, cfl=current_cfl,
                                     constant_cfl=constant_cfl, initname=initname,
                                     eosname=eosname, casename=casename)
    if rank == 0:
        logger.info(init_message)

    get_timestep = partial(inviscid_sim_timestep, discr=discr, t=current_t,
                           dt=current_dt, cfl=current_cfl, eos=eos,
                           t_final=t_final, constant_cfl=constant_cfl)

    def my_rhs(t, state):
        return euler_operator(discr, cv=state, t=t,
                              boundaries=boundaries, eos=eos)

    def my_checkpoint(step, t, dt, state):
<<<<<<< HEAD
        local_cfl = get_inviscid_cfl(discr, eos=eos, dt=current_dt, q=state)
        viz_fields = [
            ("cfl", local_cfl)
        ]
        from grudge.op import nodal_max
        max_cfl = nodal_max(discr, "vol", local_cfl)
        return sim_checkpoint(discr, visualizer, eos, q=state, viz_fields=viz_fields,
=======
        return sim_checkpoint(discr, visualizer, eos, cv=state,
>>>>>>> 25e80216
                              exact_soln=initializer, vizname=casename, step=step,
                              t=t, dt=dt, nstatus=nstatus, nviz=nviz, cfl=max_cfl,
                              exittol=exittol, constant_cfl=constant_cfl, comm=comm)

    try:
        (current_step, current_t, current_state) = \
            advance_state(rhs=my_rhs, timestepper=timestepper,
                checkpoint=my_checkpoint,
                get_timestep=get_timestep, state=current_state,
                t=current_t, t_final=t_final)
    except ExactSolutionMismatch as ex:
        current_step = ex.step
        current_t = ex.t
        current_state = ex.state

    #    if current_t != checkpoint_t:
    if rank == 0:
        logger.info("Checkpointing final state ...")
    my_checkpoint(current_step, t=current_t,
                  dt=(current_t - checkpoint_t),
                  state=current_state)

    if current_t - t_final < 0:
        raise ValueError("Simulation exited abnormally")


if __name__ == "__main__":
    logging.basicConfig(format="%(message)s", level=logging.INFO)
    main(use_leap=False)

# vim: foldmethod=marker<|MERGE_RESOLUTION|>--- conflicted
+++ resolved
@@ -134,17 +134,14 @@
                               boundaries=boundaries, eos=eos)
 
     def my_checkpoint(step, t, dt, state):
-<<<<<<< HEAD
-        local_cfl = get_inviscid_cfl(discr, eos=eos, dt=current_dt, q=state)
+        local_cfl = get_inviscid_cfl(discr, eos=eos, dt=current_dt, cv=state)
         viz_fields = [
             ("cfl", local_cfl)
         ]
         from grudge.op import nodal_max
         max_cfl = nodal_max(discr, "vol", local_cfl)
-        return sim_checkpoint(discr, visualizer, eos, q=state, viz_fields=viz_fields,
-=======
         return sim_checkpoint(discr, visualizer, eos, cv=state,
->>>>>>> 25e80216
+                              viz_fields=viz_fields,
                               exact_soln=initializer, vizname=casename, step=step,
                               t=t, dt=dt, nstatus=nstatus, nviz=nviz, cfl=max_cfl,
                               exittol=exittol, constant_cfl=constant_cfl, comm=comm)
