--- conflicted
+++ resolved
@@ -108,10 +108,6 @@
     current_t = 0
     eos = IdealSingleGas()
     initializer = Lump(dim=dim, center=orig, velocity=vel)
-<<<<<<< HEAD
-    casename = "lump"
-=======
->>>>>>> 3a923398
     boundaries = {
         BTAG_ALL: PrescribedInviscidBoundary(fluid_solution_func=initializer)
     }
