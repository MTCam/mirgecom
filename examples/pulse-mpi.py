--- conflicted
+++ resolved
@@ -102,22 +102,6 @@
         actx = PyOpenCLArrayContext(queue,
             allocator=cl_tools.MemoryPool(cl_tools.ImmediateAllocator(queue)))
 
-<<<<<<< HEAD
-    dim = 2
-    nel_1d = 16
-    order = 1
-    t_final = .5
-    current_cfl = 0.38
-    vel = np.zeros(shape=(dim,))
-    orig = np.zeros(shape=(dim,))
-    current_dt = .01
-    current_t = 0
-    eos = IdealSingleGas()
-    initializer = Lump(dim=dim, center=orig, velocity=vel, rhoamp=0.0)
-    wall = AdiabaticSlipBoundary()
-    boundaries = {BTAG_ALL: wall}
-    constant_cfl = True
-=======
     # timestepping control
     current_step = 0
     if use_leap:
@@ -132,7 +116,6 @@
     constant_cfl = False
 
     # some i/o frequencies
->>>>>>> 7ec27d45
     nstatus = 1
     nrestart = 5
     nviz = 10
@@ -187,7 +170,6 @@
     vel = np.zeros(shape=(dim,))
     orig = np.zeros(shape=(dim,))
     initializer = Lump(dim=dim, center=orig, velocity=vel, rhoamp=0.0)
-    boundaries = {BTAG_ALL: PrescribedBoundary(initializer)}
     wall = AdiabaticSlipBoundary()
     boundaries = {BTAG_ALL: wall}
     uniform_state = initializer(nodes)
@@ -288,14 +270,8 @@
             my_write_restart(step=step, t=t, state=state)
             raise
 
-<<<<<<< HEAD
-        from mirgecom.simutil import get_sim_timestep
-        dt = get_sim_timestep(discr, state, t, dt, current_cfl, eos,
-                              t_final, constant_cfl)
-=======
         dt = get_sim_timestep(discr, state, t, dt, current_cfl, eos, t_final,
                               constant_cfl)
->>>>>>> 7ec27d45
         return state, dt
 
     def my_post_step(step, t, dt, state):
