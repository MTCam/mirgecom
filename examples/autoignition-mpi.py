--- conflicted
+++ resolved
@@ -114,8 +114,6 @@
     # This example runs only 3 steps by default (to keep CI ~short)
     # With the mixture defined below, equilibrium is achieved at ~40ms
     # To run to equlibrium, set t_final >= 40ms.
-<<<<<<< HEAD
-=======
 
     # Time stepper selection
     if use_leap:
@@ -126,7 +124,6 @@
 
     # Time loop control parameters
     current_step = 0
->>>>>>> 3a923398
     t_final = 1e-8
     current_cfl = 1.0
     current_dt = 1e-9
