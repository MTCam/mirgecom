"""Demonstrate combustive mixture with Pyrometheus."""

__copyright__ = """
Copyright (C) 2020 University of Illinois Board of Trustees
"""

__license__ = """
Permission is hereby granted, free of charge, to any person obtaining a copy
of this software and associated documentation files (the "Software"), to deal
in the Software without restriction, including without limitation the rights
to use, copy, modify, merge, publish, distribute, sublicense, and/or sell
copies of the Software, and to permit persons to whom the Software is
furnished to do so, subject to the following conditions:

The above copyright notice and this permission notice shall be included in
all copies or substantial portions of the Software.

THE SOFTWARE IS PROVIDED "AS IS", WITHOUT WARRANTY OF ANY KIND, EXPRESS OR
IMPLIED, INCLUDING BUT NOT LIMITED TO THE WARRANTIES OF MERCHANTABILITY,
FITNESS FOR A PARTICULAR PURPOSE AND NONINFRINGEMENT. IN NO EVENT SHALL THE
AUTHORS OR COPYRIGHT HOLDERS BE LIABLE FOR ANY CLAIM, DAMAGES OR OTHER
LIABILITY, WHETHER IN AN ACTION OF CONTRACT, TORT OR OTHERWISE, ARISING FROM,
OUT OF OR IN CONNECTION WITH THE SOFTWARE OR THE USE OR OTHER DEALINGS IN
THE SOFTWARE.
"""
import logging
import numpy as np
import pyopencl as cl
import pyopencl.tools as cl_tools
from functools import partial

from meshmode.array_context import PyOpenCLArrayContext

from meshmode.dof_array import thaw
from meshmode.mesh import BTAG_ALL, BTAG_NONE  # noqa
from grudge.eager import EagerDGDiscretization
from grudge.shortcuts import make_visualizer


from logpyle import IntervalTimer, set_dt
from mirgecom.euler import extract_vars_for_logging, units_for_logging
from mirgecom.profiling import PyOpenCLProfilingArrayContext

from mirgecom.euler import euler_operator
from mirgecom.simutil import (
    generate_and_distribute_mesh,
    write_visfile
)
from mirgecom.inviscid import get_inviscid_cfl
from mirgecom.io import make_init_message
from mirgecom.mpi import mpi_entry_point
from mirgecom.integrators import rk4_step
from mirgecom.steppers import advance_state
from mirgecom.boundary import AdiabaticSlipBoundary
from mirgecom.initializers import MixtureInitializer
from mirgecom.eos import PyrometheusMixture

<<<<<<< HEAD
=======
from mirgecom.logging_quantities import (
    initialize_logmgr,
    logmgr_add_many_discretization_quantities,
    logmgr_add_device_name,
    logmgr_add_device_memory_usage,
    set_sim_state
)

>>>>>>> 5bd30d8d
import cantera
import pyrometheus as pyro

logger = logging.getLogger(__name__)


class MyRuntimeError(RuntimeError):
    """Simple exception for fatal driver errors."""

    pass


@mpi_entry_point
def main(ctx_factory=cl.create_some_context, use_logmgr=False,
         use_leap=False, use_profiling=False, casename="autoignition",
         rst_filename=None):
    """Drive example."""
    cl_ctx = ctx_factory()

    if casename is None:
        casename = "mirgecom"

    from mpi4py import MPI
    comm = MPI.COMM_WORLD
    rank = comm.Get_rank()
    nproc = comm.Get_size()

    logmgr = initialize_logmgr(use_logmgr,
        filename=f"{casename}.sqlite", mode="wu", mpi_comm=comm)

    if use_profiling:
        queue = cl.CommandQueue(cl_ctx,
            properties=cl.command_queue_properties.PROFILING_ENABLE)
        actx = PyOpenCLProfilingArrayContext(queue,
            allocator=cl_tools.MemoryPool(cl_tools.ImmediateAllocator(queue)),
            logmgr=logmgr)
    else:
        queue = cl.CommandQueue(cl_ctx)
        actx = PyOpenCLArrayContext(queue,
            allocator=cl_tools.MemoryPool(cl_tools.ImmediateAllocator(queue)))

    # Some discretization parameters
    dim = 2
    nel_1d = 8
    order = 1

    # {{{ Time stepping control

    # This example runs only 3 steps by default (to keep CI ~short)
    # With the mixture defined below, equilibrium is achieved at ~40ms
    # To run to equlibrium, set t_final >= 40ms.

    # Time stepper selection
    if use_leap:
        from leap.rk import RK4MethodBuilder
        timestepper = RK4MethodBuilder("state")
    else:
        timestepper = rk4_step

    # Time loop control parameters
    current_step = 0
    t_final = 1e-8
    current_cfl = 1.0
    current_dt = 1e-9
    current_t = 0
    constant_cfl = False

    # i.o frequencies
    nstatus = 1
    nviz = 5
    nhealth = 1
    nrestart = 5

    # }}}  Time stepping control

    debug = False

    rst_path = "restart_data/"
    rst_pattern = (
        rst_path + "{cname}-{step:04d}-{rank:04d}.pkl"
    )
    restarting = rst_filename is not None
    if restarting:  # read the grid from restart data
        rst_fname = f"{rst_filename}-{rank:04d}.pkl"

        from mirgecom.restart import read_restart_data
        restart_data = read_restart_data(actx, rst_fname)
        local_mesh = restart_data["local_mesh"]
        local_nelements = local_mesh.nelements
        global_nelements = restart_data["global_nelements"]
        assert restart_data["num_parts"] == nproc
        rst_time = restart_data["t"]
        rst_step = restart_data["step"]
        rst_order = restart_data["order"]
    else:  # generate the grid from scratch
        from meshmode.mesh.generation import generate_regular_rect_mesh
        box_ll = -0.005
        box_ur = 0.005
        generate_mesh = partial(generate_regular_rect_mesh, a=(box_ll,)*dim,
                                b=(box_ur,) * dim, nelements_per_axis=(nel_1d,)*dim)
        local_mesh, global_nelements = generate_and_distribute_mesh(comm,
                                                                    generate_mesh)
        local_nelements = local_mesh.nelements

    discr = EagerDGDiscretization(
        actx, local_mesh, order=order, mpi_communicator=comm
    )
    nodes = thaw(actx, discr.nodes())

    if logmgr:
        logmgr_add_device_name(logmgr, queue)
        logmgr_add_device_memory_usage(logmgr, queue)
        logmgr_add_many_discretization_quantities(logmgr, discr, dim,
                             extract_vars_for_logging, units_for_logging)

        logmgr.add_watches([
            ("step.max", "step = {value}, "),
            ("t_sim.max", "sim time: {value:1.6e} s\n"),
            ("min_pressure", "------- P (min, max) (Pa) = ({value:1.9e}, "),
            ("max_pressure",    "{value:1.9e})\n"),
            ("min_temperature", "------- T (min, max) (K)  = ({value:7g}, "),
            ("max_temperature",    "{value:7g})\n"),
            ("t_step.max", "------- step walltime: {value:6g} s, "),
            ("t_log.max", "log walltime: {value:6g} s")
        ])

        vis_timer = IntervalTimer("t_vis", "Time spent visualizing")
        logmgr.add_quantity(vis_timer)

    # {{{  Set up initial state using Cantera

    # Use Cantera for initialization
    # -- Pick up a CTI for the thermochemistry config
    # --- Note: Users may add their own CTI file by dropping it into
    # ---       mirgecom/mechanisms alongside the other CTI files.
    from mirgecom.mechanisms import get_mechanism_cti
    mech_cti = get_mechanism_cti("uiuc")

    cantera_soln = cantera.Solution(phase_id="gas", source=mech_cti)
    nspecies = cantera_soln.n_species

    # Initial temperature, pressure, and mixutre mole fractions are needed to
    # set up the initial state in Cantera.
    init_temperature = 1500.0  # Initial temperature hot enough to burn
    # Parameters for calculating the amounts of fuel, oxidizer, and inert species
    equiv_ratio = 1.0
    ox_di_ratio = 0.21
    stoich_ratio = 3.0
    # Grab the array indices for the specific species, ethylene, oxygen, and nitrogen
    i_fu = cantera_soln.species_index("C2H4")
    i_ox = cantera_soln.species_index("O2")
    i_di = cantera_soln.species_index("N2")
    x = np.zeros(nspecies)
    # Set the species mole fractions according to our desired fuel/air mixture
    x[i_fu] = (ox_di_ratio*equiv_ratio)/(stoich_ratio+ox_di_ratio*equiv_ratio)
    x[i_ox] = stoich_ratio*x[i_fu]/equiv_ratio
    x[i_di] = (1.0-ox_di_ratio)*x[i_ox]/ox_di_ratio
    # Uncomment next line to make pylint fail when it can't find cantera.one_atm
    one_atm = cantera.one_atm  # pylint: disable=no-member
    # one_atm = 101325.0

    # Let the user know about how Cantera is being initilized
    print(f"Input state (T,P,X) = ({init_temperature}, {one_atm}, {x}")
    # Set Cantera internal gas temperature, pressure, and mole fractios
    cantera_soln.TPX = init_temperature, one_atm, x
    # Pull temperature, total density, mass fractions, and pressure from Cantera
    # We need total density, and mass fractions to initialize the fluid/gas state.
    can_t, can_rho, can_y = cantera_soln.TDY
    can_p = cantera_soln.P
    # *can_t*, *can_p* should not differ (significantly) from user's initial data,
    # but we want to ensure that we use exactly the same starting point as Cantera,
    # so we use Cantera's version of these data.

    # }}}

    # {{{ Create Pyrometheus thermochemistry object & EOS

    # Create a Pyrometheus EOS with the Cantera soln. Pyrometheus uses Cantera and
    # generates a set of methods to calculate chemothermomechanical properties and
    # states for this particular mechanism.
    pyrometheus_mechanism = pyro.get_thermochem_class(cantera_soln)(actx.np)
    eos = PyrometheusMixture(pyrometheus_mechanism,
                             temperature_guess=init_temperature)

    # }}}

    # {{{ MIRGE-Com state initialization

    # Initialize the fluid/gas state with Cantera-consistent data:
    # (density, pressure, temperature, mass_fractions)
    print(f"Cantera state (rho,T,P,Y) = ({can_rho}, {can_t}, {can_p}, {can_y}")
    velocity = np.zeros(shape=(dim,))
    initializer = MixtureInitializer(dim=dim, nspecies=nspecies,
                                     pressure=can_p, temperature=can_t,
                                     massfractions=can_y, velocity=velocity)

    my_boundary = AdiabaticSlipBoundary()
    boundaries = {BTAG_ALL: my_boundary}

    if restarting:
        current_step = rst_step
        current_t = rst_time
        if logmgr:
            from mirgecom.logging_quantities import logmgr_set_time
            logmgr_set_time(logmgr, current_step, current_t)
        if order == rst_order:
            current_state = restart_data["state"]
        else:
            rst_state = restart_data["state"]
            old_discr = EagerDGDiscretization(actx, local_mesh, order=rst_order,
                                              mpi_communicator=comm)
            from meshmode.discretization.connection import make_same_mesh_connection
            connection = make_same_mesh_connection(actx, discr.discr_from_dd("vol"),
                                                   old_discr.discr_from_dd("vol"))
            current_state = connection(rst_state)
    else:
        # Set the current state from time 0
        current_state = initializer(eos=eos, x_vec=nodes, t=0)

    # Inspection at physics debugging time
    if debug:
        print("Initial MIRGE-Com state:")
        print(f"{current_state=}")
        print(f"Initial DV pressure: {eos.pressure(current_state)}")
        print(f"Initial DV temperature: {eos.temperature(current_state)}")

    # }}}

    visualizer = make_visualizer(discr)
    initname = initializer.__class__.__name__
    eosname = eos.__class__.__name__
    init_message = make_init_message(dim=dim, order=order,
                                     nelements=local_nelements,
                                     global_nelements=global_nelements,
                                     dt=current_dt, t_final=t_final, nstatus=nstatus,
                                     nviz=nviz, cfl=current_cfl,
                                     constant_cfl=constant_cfl, initname=initname,
                                     eosname=eosname, casename=casename)

    # Cantera equilibrate calculates the expected end state @ chemical equilibrium
    # i.e. the expected state after all reactions
    cantera_soln.equilibrate("UV")
    eq_temperature, eq_density, eq_mass_fractions = cantera_soln.TDY
    eq_pressure = cantera_soln.P

    # Report the expected final state to the user
    if rank == 0:
        logger.info(init_message)
        logger.info(f"Expected equilibrium state:"
                    f" {eq_pressure=}, {eq_temperature=},"
                    f" {eq_density=}, {eq_mass_fractions=}")

    def my_write_viz(step, t, state, dv=None, production_rates=None):
        if dv is None:
            dv = eos.dependent_vars(state)
        if production_rates is None:
            production_rates = eos.get_production_rates(state)
        viz_fields = [("cv", state),
                      ("dv", dv),
                      ("production_rates", production_rates)]
        write_visfile(discr, viz_fields, visualizer, vizname=casename,
                      step=step, t=t, overwrite=True)

    def my_write_restart(step, t, state):
        rst_fname = rst_pattern.format(cname=casename, step=step, rank=rank)
        if rst_fname == rst_filename:
            if rank == 0:
                logger.info("Skipping overwrite of restart file.")
        else:
            rst_data = {
                "local_mesh": local_mesh,
                "state": state,
                "t": t,
                "step": step,
                "order": order,
                "global_nelements": global_nelements,
                "num_parts": nproc
            }
            from mirgecom.restart import write_restart_file
<<<<<<< HEAD
            write_restart_file(actx, rst_data, rst_filename, comm)

        # awful - computes potentially expensive viz quantities
        #         regardless of whether it is time to viz
        reaction_rates = eos.get_production_rates(state)
        local_cfl = get_inviscid_cfl(discr, eos=eos, dt=current_dt, cv=state)
        viz_fields = [("reaction_rates", reaction_rates),
                      ("cfl", local_cfl)]
        from grudge.op import nodal_max
        max_cfl = nodal_max(discr, "vol", local_cfl)
        return sim_checkpoint(discr, visualizer, eos, cv=state,
                              vizname=casename, step=step, cfl=max_cfl,
                              t=t, dt=dt, nstatus=nstatus, nviz=nviz,
                              constant_cfl=constant_cfl, comm=comm,
                              viz_fields=viz_fields)

    try:
        (current_step, current_t, current_state) = \
            advance_state(rhs=my_rhs, timestepper=timestepper,
                checkpoint=my_checkpoint,
                get_timestep=get_timestep, state=current_state,
                t=current_t, t_final=t_final)
    except ExactSolutionMismatch as ex:
        error_state = True
        current_step = ex.step
        current_t = ex.t
        current_state = ex.state

    if not check_step(current_step, nviz):  # If final step not an output step
        if rank == 0:
            logger.info("Checkpointing final state ...")
        my_checkpoint(current_step, t=current_t,
                      dt=(current_t - checkpoint_t),
                      state=current_state)

    if current_t - t_final < 0:
        error_state = True

    if error_state:
        raise ValueError("Simulation did not complete successfully.")
=======
            write_restart_file(actx, rst_data, rst_fname, comm)

    def my_health_check(dv):
        health_error = False
        from mirgecom.simutil import check_naninf_local, check_range_local
        if check_naninf_local(discr, "vol", dv.pressure) \
           or check_range_local(discr, "vol", dv.pressure, 1e5, 2.4e5):
            health_error = True
            logger.info(f"{rank=}: Invalid pressure data found.")

        if check_range_local(discr, "vol", dv.temperature, 1.498e3, 1.52e3):
            health_error = True
            logger.info(f"{rank=}: Invalid temperature data found.")

        return health_error

    def my_pre_step(step, t, dt, state):
        try:
            dv = None

            if logmgr:
                logmgr.tick_before()

            from mirgecom.simutil import check_step
            do_viz = check_step(step=step, interval=nviz)
            do_restart = check_step(step=step, interval=nrestart)
            do_health = check_step(step=step, interval=nhealth)

            if do_health:
                dv = eos.dependent_vars(state)
                from mirgecom.simutil import allsync
                health_errors = allsync(my_health_check(dv), comm, op=MPI.LOR)
                if health_errors:
                    if rank == 0:
                        logger.info("Fluid solution failed health check.")
                    raise MyRuntimeError("Failed simulation health check.")

            if do_restart:
                my_write_restart(step=step, t=t, state=state)

            if do_viz:
                production_rates = eos.get_production_rates(state)
                if dv is None:
                    dv = eos.dependent_vars(state)
                my_write_viz(step=step, t=t, state=state, dv=dv,
                             production_rates=production_rates)

        except MyRuntimeError:
            if rank == 0:
                logger.info("Errors detected; attempting graceful exit.")
            my_write_viz(step=step, t=t, state=state)
            my_write_restart(step=step, t=t, state=state)
            raise

        t_remaining = max(0, t_final - t)
        return state, min(dt, t_remaining)

    def my_post_step(step, t, dt, state):
        # Logmgr needs to know about EOS, dt, dim?
        # imo this is a design/scope flaw
        if logmgr:
            set_dt(logmgr, dt)
            set_sim_state(logmgr, dim, state, eos)
            logmgr.tick_after()
        return state, dt

    def my_rhs(t, state):
        return (euler_operator(discr, cv=state, t=t,
                               boundaries=boundaries, eos=eos)
                + eos.get_species_source_terms(state))

    current_step, current_t, current_state = \
        advance_state(rhs=my_rhs, timestepper=timestepper,
                      pre_step_callback=my_pre_step,
                      post_step_callback=my_post_step, dt=current_dt,
                      state=current_state, t=current_t, t_final=t_final)

    # Dump the final data
    if rank == 0:
        logger.info("Checkpointing final state ...")

    final_dv = eos.dependent_vars(current_state)
    final_dm = eos.get_production_rates(current_state)
    my_write_viz(step=current_step, t=current_t, state=current_state, dv=final_dv,
                 production_rates=final_dm)
    my_write_restart(step=current_step, t=current_t, state=current_state)

    if logmgr:
        logmgr.close()
    elif use_profiling:
        print(actx.tabulate_profiling_data())

    finish_tol = 1e-16
    assert np.abs(current_t - t_final) < finish_tol
>>>>>>> 5bd30d8d


if __name__ == "__main__":
    logging.basicConfig(format="%(message)s", level=logging.INFO)
    use_profiling = False
    use_logging = True
    use_leap = False
    casename = "autoignition"

    main(use_profiling=use_profiling, use_logmgr=use_logging, use_leap=use_leap,
         casename=casename)

# vim: foldmethod=marker<|MERGE_RESOLUTION|>--- conflicted
+++ resolved
@@ -46,7 +46,6 @@
     generate_and_distribute_mesh,
     write_visfile
 )
-from mirgecom.inviscid import get_inviscid_cfl
 from mirgecom.io import make_init_message
 from mirgecom.mpi import mpi_entry_point
 from mirgecom.integrators import rk4_step
@@ -55,8 +54,6 @@
 from mirgecom.initializers import MixtureInitializer
 from mirgecom.eos import PyrometheusMixture
 
-<<<<<<< HEAD
-=======
 from mirgecom.logging_quantities import (
     initialize_logmgr,
     logmgr_add_many_discretization_quantities,
@@ -65,7 +62,6 @@
     set_sim_state
 )
 
->>>>>>> 5bd30d8d
 import cantera
 import pyrometheus as pyro
 
@@ -318,7 +314,7 @@
                     f" {eq_pressure=}, {eq_temperature=},"
                     f" {eq_density=}, {eq_mass_fractions=}")
 
-    def my_write_viz(step, t, state, dv=None, production_rates=None):
+    def my_write_viz(step, t, state, ts_field, dv=None, production_rates=None):
         if dv is None:
             dv = eos.dependent_vars(state)
         if production_rates is None:
@@ -326,6 +322,10 @@
         viz_fields = [("cv", state),
                       ("dv", dv),
                       ("production_rates", production_rates)]
+        if constant_cfl:
+            viz_fields.append(("local_dt", ts_field))
+        else:
+            viz_fields.append(("local_cfl", ts_field))
         write_visfile(discr, viz_fields, visualizer, vizname=casename,
                       step=step, t=t, overwrite=True)
 
@@ -345,48 +345,6 @@
                 "num_parts": nproc
             }
             from mirgecom.restart import write_restart_file
-<<<<<<< HEAD
-            write_restart_file(actx, rst_data, rst_filename, comm)
-
-        # awful - computes potentially expensive viz quantities
-        #         regardless of whether it is time to viz
-        reaction_rates = eos.get_production_rates(state)
-        local_cfl = get_inviscid_cfl(discr, eos=eos, dt=current_dt, cv=state)
-        viz_fields = [("reaction_rates", reaction_rates),
-                      ("cfl", local_cfl)]
-        from grudge.op import nodal_max
-        max_cfl = nodal_max(discr, "vol", local_cfl)
-        return sim_checkpoint(discr, visualizer, eos, cv=state,
-                              vizname=casename, step=step, cfl=max_cfl,
-                              t=t, dt=dt, nstatus=nstatus, nviz=nviz,
-                              constant_cfl=constant_cfl, comm=comm,
-                              viz_fields=viz_fields)
-
-    try:
-        (current_step, current_t, current_state) = \
-            advance_state(rhs=my_rhs, timestepper=timestepper,
-                checkpoint=my_checkpoint,
-                get_timestep=get_timestep, state=current_state,
-                t=current_t, t_final=t_final)
-    except ExactSolutionMismatch as ex:
-        error_state = True
-        current_step = ex.step
-        current_t = ex.t
-        current_state = ex.state
-
-    if not check_step(current_step, nviz):  # If final step not an output step
-        if rank == 0:
-            logger.info("Checkpointing final state ...")
-        my_checkpoint(current_step, t=current_t,
-                      dt=(current_t - checkpoint_t),
-                      state=current_state)
-
-    if current_t - t_final < 0:
-        error_state = True
-
-    if error_state:
-        raise ValueError("Simulation did not complete successfully.")
-=======
             write_restart_file(actx, rst_data, rst_fname, comm)
 
     def my_health_check(dv):
@@ -402,6 +360,22 @@
             logger.info(f"{rank=}: Invalid temperature data found.")
 
         return health_error
+
+    def my_get_timestep(t, dt, state):
+        t_remaining = max(0, t_final - t)
+        if constant_cfl:
+            from mirgecom.inviscid import get_inviscid_timestep
+            ts_field = current_cfl * get_inviscid_timestep(discr, eos=eos, cv=state)
+            from grudge.op import nodal_min
+            dt = nodal_min(discr, "vol", ts_field)
+            cfl = current_cfl
+        else:
+            from mirgecom.inviscid import get_inviscid_cfl
+            ts_field = get_inviscid_cfl(discr, eos=eos, dt=dt, cv=state)
+            from grudge.op import nodal_max
+            cfl = nodal_max(discr, "vol", ts_field)
+
+        return ts_field, cfl, min(t_remaining, dt)
 
     def my_pre_step(step, t, dt, state):
         try:
@@ -424,6 +398,8 @@
                         logger.info("Fluid solution failed health check.")
                     raise MyRuntimeError("Failed simulation health check.")
 
+            ts_field, cfl, dt = my_get_timestep(t=t, dt=dt, state=state)
+
             if do_restart:
                 my_write_restart(step=step, t=t, state=state)
 
@@ -432,7 +408,8 @@
                 if dv is None:
                     dv = eos.dependent_vars(state)
                 my_write_viz(step=step, t=t, state=state, dv=dv,
-                             production_rates=production_rates)
+                             production_rates=production_rates,
+                             ts_field=ts_field)
 
         except MyRuntimeError:
             if rank == 0:
@@ -481,7 +458,6 @@
 
     finish_tol = 1e-16
     assert np.abs(current_t - t_final) < finish_tol
->>>>>>> 5bd30d8d
 
 
 if __name__ == "__main__":
