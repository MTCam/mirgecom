r""":mod:`mirgecom.euler` helps solve Euler's equations of gas dynamics.

Euler's equations of gas dynamics:

.. math::

    \partial_t \mathbf{Q} = -\nabla\cdot{\mathbf{F}} +
    (\mathbf{F}\cdot\hat{n})_{\partial\Omega} + \mathbf{S}

where:

-  state $\mathbf{Q} = [\rho, \rho{E}, \rho\vec{V}, \rho{Y}_\alpha]$
-  flux $\mathbf{F} = [\rho\vec{V},(\rho{E} + p)\vec{V},
   (\rho(\vec{V}\otimes\vec{V}) + p*\mathbf{I}), \rho{Y}_\alpha\vec{V}]$,
-  unit normal $\hat{n}$ to the domain boundary $\partial\Omega$,
-  sources $\mathbf{S} = [{s}_\rho, {s}_e, \mathbf{s}_p, \mathbf{s}_s]$
-  vector of species mass fractions ${Y}_\alpha$,
   with $1\le\alpha\le\mathtt{nspecies}$.

State Vector Handling
^^^^^^^^^^^^^^^^^^^^^

.. autoclass:: ConservedVars
.. autofunction:: split_conserved
.. autofunction:: join_conserved

RHS Evaluation
^^^^^^^^^^^^^^

.. autofunction:: inviscid_flux
.. autofunction:: inviscid_operator

Time Step Computation
^^^^^^^^^^^^^^^^^^^^^

.. autofunction:: get_inviscid_timestep
.. autofunction:: get_inviscid_cfl
"""

__copyright__ = """
Copyright (C) 2020 University of Illinois Board of Trustees
"""

__license__ = """
Permission is hereby granted, free of charge, to any person obtaining a copy
of this software and associated documentation files (the "Software"), to deal
in the Software without restriction, including without limitation the rights
to use, copy, modify, merge, publish, distribute, sublicense, and/or sell
copies of the Software, and to permit persons to whom the Software is
furnished to do so, subject to the following conditions:

The above copyright notice and this permission notice shall be included in
all copies or substantial portions of the Software.

THE SOFTWARE IS PROVIDED "AS IS", WITHOUT WARRANTY OF ANY KIND, EXPRESS OR
IMPLIED, INCLUDING BUT NOT LIMITED TO THE WARRANTIES OF MERCHANTABILITY,
FITNESS FOR A PARTICULAR PURPOSE AND NONINFRINGEMENT. IN NO EVENT SHALL THE
AUTHORS OR COPYRIGHT HOLDERS BE LIABLE FOR ANY CLAIM, DAMAGES OR OTHER
LIABILITY, WHETHER IN AN ACTION OF CONTRACT, TORT OR OTHERWISE, ARISING FROM,
OUT OF OR IN CONNECTION WITH THE SOFTWARE OR THE USE OR OTHER DEALINGS IN
THE SOFTWARE.
"""

from dataclasses import dataclass

import numpy as np
from meshmode.dof_array import thaw, DOFArray
from meshmode.mesh import BTAG_ALL, BTAG_NONE  # noqa
from grudge.eager import (
    interior_trace_pair,
    cross_rank_trace_pairs
)


@dataclass(frozen=True)
class ConservedVars:  # FIXME: Name?
    r"""Resolve the canonical conserved quantities.

    Get the canonical conserved quantities (mass, energy, momentum,
    and species masses) per unit volume = $(\rho,\rho{E},\rho\vec{V},
    \rho{Y_s})$ from an agglomerated object array.

    .. attribute:: dim

        Integer indicating spatial dimension of the state

    .. attribute:: mass

        :class:`~meshmode.dof_array.DOFArray` for the fluid mass per unit volume

    .. attribute:: energy

        :class:`~meshmode.dof_array.DOFArray` for total energy per unit volume

    .. attribute:: momentum

        Object array (:class:`~numpy.ndarray`) with shape ``(ndim,)``
        of :class:`~meshmode.dof_array.DOFArray` for momentum per unit volume.

    .. attribute:: species_mass

        Object array (:class:`~numpy.ndarray`) with shape ``(nspecies,)``
        of :class:`~meshmode.dof_array.DOFArray` for species mass per unit volume.
        The species mass vector has components, $\rho~Y_\alpha$, where $Y_\alpha$
        is the vector of species mass fractions.

    .. automethod:: join
    .. automethod:: replace
    """

    mass: DOFArray
    energy: DOFArray
    momentum: np.ndarray
    species_mass: np.ndarray = np.empty((0,), dtype=object)  # empty = immutable

    @property
    def dim(self):
        """Return the number of physical dimensions."""
        return len(self.momentum)

    def join(self):
        """Call :func:`join_conserved` on *self*."""
        return join_conserved(
            dim=self.dim,
            mass=self.mass,
            energy=self.energy,
            momentum=self.momentum,
            species_mass=self.species_mass)

    def replace(self, **kwargs):
        """Return a copy of *self* with the attributes in *kwargs* replaced."""
        from dataclasses import replace
        return replace(self, **kwargs)


def _aux_shape(ary, leading_shape):
    """:arg leading_shape: a tuple with which ``ary.shape`` is expected to begin."""
    from meshmode.dof_array import DOFArray
    if (isinstance(ary, np.ndarray) and ary.dtype == np.object
            and not isinstance(ary, DOFArray)):
        naxes = len(leading_shape)
        if ary.shape[:naxes] != leading_shape:
            raise ValueError("array shape does not start with expected leading "
                    "dimensions")
        return ary.shape[naxes:]
    else:
        if leading_shape != ():
            raise ValueError("array shape does not start with expected leading "
                    "dimensions")
        return ()


def get_num_species(dim, q):
    """Return number of mixture species."""
    return len(q) - (dim + 2)


def split_conserved(dim, q):
    """Get the canonical conserved quantities.

    Return a :class:`ConservedVars` that is the canonical conserved quantities,
    mass, energy, momentum, and any species' masses, from the agglomerated
    object array extracted from the state vector *q*. For single component gases,
    i.e. for those state vectors *q* that do not contain multi-species mixtures, the
    returned dataclass :attr:`ConservedVars.species_mass` will be set to an empty
    array.
    """
    nspec = get_num_species(dim, q)
    return ConservedVars(mass=q[0], energy=q[1], momentum=q[2:2+dim],
                         species_mass=q[2+dim:2+dim+nspec])


def join_conserved(dim, mass, energy, momentum, species_mass=np.empty((0,),
        dtype=object)):
    """Create an agglomerated solution array from the conserved quantities."""
    nspec = len(species_mass)
    aux_shapes = [
        _aux_shape(mass, ()),
        _aux_shape(energy, ()),
        _aux_shape(momentum, (dim,)),
        _aux_shape(species_mass, (nspec,))]

    from pytools import single_valued
    aux_shape = single_valued(aux_shapes)

    result = np.empty((2+dim+nspec,) + aux_shape, dtype=object)
    result[0] = mass
    result[1] = energy
    result[2:dim+2] = momentum
    result[dim+2:] = species_mass

    return result


def inviscid_flux(discr, eos, q):
    r"""Compute the inviscid flux vectors from flow solution *q*.

    The inviscid fluxes are
    $(\rho\vec{V},(\rho{E}+p)\vec{V},\rho(\vec{V}\otimes\vec{V})
    +p\mathbf{I}, \rho{Y_s}\vec{V})$
    """
    dim = discr.dim
    cv = split_conserved(dim, q)
    p = eos.pressure(cv)

    mom = cv.momentum

    return join_conserved(dim,
            mass=mom,
            energy=mom * (cv.energy + p) / cv.mass,
<<<<<<< HEAD
            momentum=np.outer(mom, mom) / cv.mass + np.eye(dim) * p,
            # mixture species require a reshape here to get the right numpy
            # broadcast behavior. Reshaped to [numspecies x 1] object.
            species_mass=mom * cv.species_mass.reshape(-1, 1) / cv.mass)
=======
            momentum=np.outer(mom, mom) / cv.mass + np.eye(dim)*p,
            species_mass=(  # reshaped: (nspecies, dim)
                (mom / cv.mass) * cv.species_mass.reshape(-1, 1)))
>>>>>>> c86dfa26


def _get_wavespeed(dim, eos, cv: ConservedVars):
    """Return the maximum wavespeed in for flow solution *q*."""
    actx = cv.mass.array_context

    v = cv.momentum / cv.mass
    return actx.np.sqrt(np.dot(v, v)) + eos.sound_speed(cv)


def _facial_flux(discr, eos, q_tpair, local=False):
    """Return the flux across a face given the solution on both sides *q_tpair*.

    Parameters
    ----------
    eos: mirgecom.eos.GasEOS
        Implementing the pressure and temperature functions for
        returning pressure and temperature as a function of the state q.

    q_tpair: :class:`grudge.symbolic.TracePair`
        Trace pair for the face upon which flux calculation is to be performed

    local: bool
        Indicates whether to skip projection of fluxes to "all_faces" or not. If
        set to *False* (the default), the returned fluxes are projected to
        "all_faces."  If set to *True*, the returned fluxes are not projected to
        "all_faces"; remaining instead on the boundary restriction.
    """
    dim = discr.dim

    actx = q_tpair[0].int.array_context

    flux_int = inviscid_flux(discr, eos, q_tpair.int)
    flux_ext = inviscid_flux(discr, eos, q_tpair.ext)

    # Lax-Friedrichs/Rusanov after [Hesthaven_2008]_, Section 6.6
    flux_avg = 0.5*(flux_int + flux_ext)

    lam = actx.np.maximum(
        _get_wavespeed(dim, eos=eos, cv=split_conserved(dim, q_tpair.int)),
        _get_wavespeed(dim, eos=eos, cv=split_conserved(dim, q_tpair.ext))
    )

    normal = thaw(actx, discr.normal(q_tpair.dd))
    flux_weak = (
        flux_avg @ normal
        - 0.5 * lam * (q_tpair.ext - q_tpair.int))

    if local is False:
        return discr.project(q_tpair.dd, "all_faces", flux_weak)
    return flux_weak


def inviscid_operator(discr, eos, boundaries, q, t=0.0,
                      sources=None):
    r"""Compute RHS of the Euler flow equations.

    Returns
    -------
    numpy.ndarray
        The right-hand-side of the Euler flow equations:

        .. math::

            \dot{\mathbf{q}} = \mathbf{S} - \nabla\cdot\mathbf{F} +
                (\mathbf{F}\cdot\hat{n})_{\partial\Omega}

    Parameters
    ----------
    q
        State array which expects at least the canonical conserved quantities
        (mass, energy, momentum) for the fluid at each point. For multi-component
        fluids, the conserved quantities should include
        (mass, energy, momentum, species_mass), where *species_mass* is a vector
        of species masses.

    boundaries
        Dictionary of boundary functions, one for each valid btag

    t
        Time

    eos: mirgecom.eos.GasEOS
        Implementing the pressure and temperature functions for
        returning pressure and temperature as a function of the state q.

    sources
        Dictionary of source functions, one for each source

    Returns
    -------
    numpy.ndarray
        Agglomerated object array of DOF arrays representing the RHS of the Euler
        flow equations.
    """
    vol_flux = inviscid_flux(discr, eos, q)
    dflux = discr.weak_div(vol_flux)

    interior_face_flux = _facial_flux(
        discr, eos=eos, q_tpair=interior_trace_pair(discr, q))

    # Domain boundaries
    domain_boundary_flux = sum(
        _facial_flux(
            discr,
            q_tpair=boundaries[btag].boundary_pair(discr,
                                                   eos=eos,
                                                   btag=btag,
                                                   t=t,
                                                   q=q),
            eos=eos
        )
        for btag in boundaries
    )

    # Flux across partition boundaries
    partition_boundary_flux = sum(
        _facial_flux(discr, eos=eos, q_tpair=part_pair)
        for part_pair in cross_rank_trace_pairs(discr, q)
    )

    source_terms = 0
    if sources is not None:
        source_terms = sum(source(discr, q=q, eos=eos) for source in sources)

    return discr.inverse_mass(
        dflux - discr.face_mass(interior_face_flux + domain_boundary_flux
                                + partition_boundary_flux)) + source_terms


def get_inviscid_cfl(discr, eos, dt, q):
    """Calculate and return CFL based on current state and timestep."""
    wanted_dt = get_inviscid_timestep(discr, eos=eos, cfl=1.0, q=q)
    return dt / wanted_dt


def get_inviscid_timestep(discr, eos, cfl, q):
    """Routine (will) return the (local) maximum stable inviscid timestep.

    Currently, it's a hack waiting for the geometric_factor helpers port
    from grudge.
    """
    dim = discr.dim
    mesh = discr.mesh
    order = max([grp.order for grp in discr.discr_from_dd("vol").groups])
    nelements = mesh.nelements
    nel_1d = nelements ** (1.0 / (1.0 * dim))

    # This roughly reproduces the timestep AK used in wave toy
    dt = (1.0 - 0.25 * (dim - 1)) / (nel_1d * order ** 2)
    return cfl * dt

#    dt_ngf = dt_non_geometric_factor(discr.mesh)
#    dt_gf  = dt_geometric_factor(discr.mesh)
#    wavespeeds = _get_wavespeed(w,eos=eos)
#    max_v = clmath.max(wavespeeds)
#    return c*dt_ngf*dt_gf/max_v<|MERGE_RESOLUTION|>--- conflicted
+++ resolved
@@ -208,16 +208,9 @@
     return join_conserved(dim,
             mass=mom,
             energy=mom * (cv.energy + p) / cv.mass,
-<<<<<<< HEAD
             momentum=np.outer(mom, mom) / cv.mass + np.eye(dim) * p,
-            # mixture species require a reshape here to get the right numpy
-            # broadcast behavior. Reshaped to [numspecies x 1] object.
-            species_mass=mom * cv.species_mass.reshape(-1, 1) / cv.mass)
-=======
-            momentum=np.outer(mom, mom) / cv.mass + np.eye(dim)*p,
-            species_mass=(  # reshaped: (nspecies, dim)
+            species_mass=(  # reshaped for proper broadcast: (nspecies, dim)
                 (mom / cv.mass) * cv.species_mass.reshape(-1, 1)))
->>>>>>> c86dfa26
 
 
 def _get_wavespeed(dim, eos, cv: ConservedVars):
