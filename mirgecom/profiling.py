"""An array context with profiling capabilities."""

__copyright__ = """
Copyright (C) 2020 University of Illinois Board of Trustees
"""

__license__ = """
Permission is hereby granted, free of charge, to any person obtaining a copy
of this software and associated documentation files (the "Software"), to deal
in the Software without restriction, including without limitation the rights
to use, copy, modify, merge, publish, distribute, sublicense, and/or sell
copies of the Software, and to permit persons to whom the Software is
furnished to do so, subject to the following conditions:

The above copyright notice and this permission notice shall be included in
all copies or substantial portions of the Software.

THE SOFTWARE IS PROVIDED "AS IS", WITHOUT WARRANTY OF ANY KIND, EXPRESS OR
IMPLIED, INCLUDING BUT NOT LIMITED TO THE WARRANTIES OF MERCHANTABILITY,
FITNESS FOR A PARTICULAR PURPOSE AND NONINFRINGEMENT. IN NO EVENT SHALL THE
AUTHORS OR COPYRIGHT HOLDERS BE LIABLE FOR ANY CLAIM, DAMAGES OR OTHER
LIABILITY, WHETHER IN AN ACTION OF CONTRACT, TORT OR OTHERWISE, ARISING FROM,
OUT OF OR IN CONNECTION WITH THE SOFTWARE OR THE USE OR OTHER DEALINGS IN
THE SOFTWARE.
"""

from meshmode.array_context import PyOpenCLArrayContext
import pyopencl as cl
from pytools.py_codegen import PythonFunctionGenerator
import loopy as lp
import numpy as np
from dataclasses import dataclass
import pytools
from logpyle import LogManager
from mirgecom.logging_quantities import KernelProfile
from statistics import mean

__doc__ = """
.. autoclass:: PyOpenCLProfilingArrayContext
"""


# {{{ Support for non-Loopy results (e.g., pyopencl kernels)

nonloopy_profile_events = []


def init_pyopencl_array_monkey_patch():
    """Add the :mod:`pyopencl` monkey patching."""
    cl.array.ARRAY_KERNEL_EXEC_HOOK = array_kernel_exec_hook


def del_pyopencl_array_monkey_patch():
    """Remove the :mod:`pyopencl` monkey patching."""
    cl.array.ARRAY_KERNEL_EXEC_HOOK = None


@dataclass(eq=True, frozen=True)
class NonLoopyProfilekernel:
    """Class to hold the name for a non-loopy profile result.

    This is necessary so that :meth:`tabulate_profiling_data` can
    access the 'name' field of the non-Loopy kernel.
    """

    name: str


@dataclass
class ProfileResult:
    """Class to hold the results of a single kernel execution."""

    time: int
    flops: int
    bytes_accessed: int
    footprint_bytes: int


# For pyopencl.Array's elementwise kernels.
elwise_knl = NonLoopyProfilekernel("pyopencl_array")


def array_kernel_exec_hook(knl, queue, gs, ls, *actual_args, wait_for):
<<<<<<< HEAD
    """Initialize the :mod:`pyopencl` monkey patching."""
=======
    """Extract data from the elementwise array kernel."""
>>>>>>> 4491db49
    evt = knl(queue, gs, ls, *actual_args, wait_for=wait_for)
    nonloopy_profile_events.append(evt)

    return evt

# }}}


@dataclass
class ProfileEvent:
    """Class to hold a profile event that has not been seen by the profiler yet."""

    cl_event: cl._cl.Event
    program: lp.kernel.LoopKernel
    args_tuple: tuple


class PyOpenCLProfilingArrayContext(PyOpenCLArrayContext):
    """An array context that profiles kernel executions.

    .. automethod:: tabulate_profiling_data
    .. automethod:: call_loopy
    .. automethod:: get_profiling_data_for_kernel

    Inherits from :class:`meshmode.array_context.PyOpenCLArrayContext`.
    """

    def __init__(self, queue, allocator=None, logmgr: LogManager = None) -> None:
        super().__init__(queue, allocator)

        if not queue.properties & cl.command_queue_properties.PROFILING_ENABLE:
            raise RuntimeError("Profiling was not enabled in the command queue. "
                 "Please create the queue with "
                 "cl.command_queue_properties.PROFILING_ENABLE.")

        self.profile_events = []
        self.profile_results = {}
        self.kernel_stats = {}
        self.logmgr = logmgr

    def __del__(self):
        """Release resources and undo monkey patching."""
        del self.profile_events[:]
        self.profile_results.clear()
        self.kernel_stats.clear()

        del_pyopencl_array_monkey_patch()

        init_pyopencl_array_monkey_patch()

    def __del__(self):
        """Release resources and undo monkey patching."""
        del self.profile_events[:]
        self.profile_results.clear()
        self.kernel_stats.clear()

        del_pyopencl_array_monkey_patch()

    def _finish_profile_events(self) -> None:
        # First, wait for completion of all events
        if self.profile_events:
            cl.wait_for_events([pevt.cl_event for pevt in self.profile_events])

        global nonloopy_profile_events
        if nonloopy_profile_events:
            cl.wait_for_events(nonloopy_profile_events)

        # Then, collect all events and store them
        for t in self.profile_events:
            program = t.program
            r = self._get_kernel_stats(program, t.args_tuple)
            time = t.cl_event.profile.end - t.cl_event.profile.start

            new = ProfileResult(time, r.flops, r.bytes_accessed, r.footprint_bytes)

            self.profile_results.setdefault(program, []).append(new)

        for t in nonloopy_profile_events:
            program = elwise_knl
            time = t.profile.end - t.profile.start
            new = ProfileResult(time, None, None, None)
            self.profile_results.setdefault(program, []).append(new)

        self.profile_events = []
        nonloopy_profile_events = []

    def get_profiling_data_for_kernel(self, kernel_name: str,
                                      wait_for_events=True) -> float:
        """Return value of profiling result for kernel `kernel_name`."""
        if wait_for_events:
            self._finish_profile_events()

        def _gather_data(results_list: list):
            results = [key for key in results_list if key.name == kernel_name]
            num_calls = 0
            times = []
            flops = []
            bytes_accessed = []
            fprint_bytes = []

            for key in results:
                value = results_list[key]

                num_calls += len(value)

                times += [v.time / 1e9 for v in value]
                flops += [v.flops / 1e9 if v.flops is not None else 0
                         for v in value]

                bytes_accessed += [v.bytes_accessed / 1e9
                              if v.bytes_accessed is not None else 0 for v in value]
                fprint_bytes += [v.footprint_bytes / 1e9 if v.footprint_bytes
                                 is not None else 0 for v in value]

                del results_list[key]

            return num_calls, times, flops, bytes_accessed, fprint_bytes

        num_calls, times, flops, bytes_accessed, fprint_bytes = \
            _gather_data(self.profile_results)

        if num_calls == 0:
            return [0, 0, 0, 0, 0]

        return [mean(times), mean(flops), num_calls, mean(bytes_accessed),
                mean(fprint_bytes)]

    def tabulate_profiling_data(self, wait_for_events=True) -> pytools.Table:
        """Return a :class:`pytools.Table` with the profiling results."""
        if wait_for_events:
            self._finish_profile_events()

        tbl = pytools.Table()

        tbl.add_row(["Function", "Calls",
            "Time_sum [s]", "Time_min [s]", "Time_avg [s]", "Time_max [s]",
            "GFlops/s_min", "GFlops/s_avg", "GFlops/s_max",
            "BWAcc_min [GByte/s]", "BWAcc_mean [GByte/s]", "BWAcc_max [GByte/s]",
            "BWFoot_min [GByte/s]", "BWFoot_mean [GByte/s]", "BWFoot_max [GByte/s]",
            "Intensity (flops/byte)"])

        # Precision of results
        g = ".4g"

        from statistics import mean

        total_calls = 0
        total_time = 0

        for key, value in self.profile_results.items():
            num_values = len(value)

            total_calls += num_values

            times = [v.time / 1e9 for v in value]

            total_time += sum(times)
<<<<<<< HEAD

            flops = [v.flops / 1e9 if v.flops is not None and v.flops > 0 else None
                     for v in value]
            flops_per_sec = [f / t if f is not None else None
                              for f, t in zip(flops, times)]

=======

            flops = [v.flops / 1e9 if v.flops is not None and v.flops > 0 else None
                     for v in value]
            flops_per_sec = [f / t if f is not None else None
                              for f, t in zip(flops, times)]

>>>>>>> 4491db49
            bytes_accessed = [v.bytes_accessed / 1e9
                             if v.bytes_accessed is not None else None
                             for v in value]
            bandwidth_access = [b / t if b is not None else None
                                 for b, t in zip(bytes_accessed, times)]

            fprint_bytes = np.ma.masked_equal([v.footprint_bytes for v in value],
                None)
            fprint_mean = np.mean(fprint_bytes) / 1e9

            # pylint: disable=E1101
            if len(fprint_bytes.compressed()) > 0:
                fprint_min = f"{np.min(fprint_bytes.compressed() / 1e9):{g}}"
                fprint_max = f"{np.max(fprint_bytes.compressed() / 1e9):{g}}"
            else:
                fprint_min = "--"
                fprint_max = "--"

            bytes_per_flop = [f / b if b is not None and f is not None and b > 0
                              else None for f, b in zip(flops, bytes_accessed)]
            bytes_per_flop_mean = f"{mean(bytes_per_flop):{g}}" \
                                    if None not in bytes_per_flop else "--"
<<<<<<< HEAD

            if None not in flops_per_sec:
                flops_per_sec_min = f"{min(flops_per_sec):{g}}"
                flops_per_sec_mean = f"{mean(flops_per_sec):{g}}"
                flops_per_sec_max = f"{max(flops_per_sec):{g}}"
            else:
                flops_per_sec_min = "--"
                flops_per_sec_mean = "--"
                flops_per_sec_max = "--"

            if None not in bandwidth_access:
                bandwidth_access_min = f"{min(bandwidth_access):{g}}"
                bandwidth_access_mean = f"{mean(bandwidth_access):{g}}"
                bandwidth_access_max = f"{max(bandwidth_access):{g}}"
            else:
                bandwidth_access_min = "--"
                bandwidth_access_mean = "--"
                bandwidth_access_max = "--"

=======

            if None not in flops_per_sec:
                flops_per_sec_min = f"{min(flops_per_sec):{g}}"
                flops_per_sec_mean = f"{mean(flops_per_sec):{g}}"
                flops_per_sec_max = f"{max(flops_per_sec):{g}}"
            else:
                flops_per_sec_min = "--"
                flops_per_sec_mean = "--"
                flops_per_sec_max = "--"

            if None not in bandwidth_access:
                bandwidth_access_min = f"{min(bandwidth_access):{g}}"
                bandwidth_access_mean = f"{mean(bandwidth_access):{g}}"
                bandwidth_access_max = f"{max(bandwidth_access):{g}}"
            else:
                bandwidth_access_min = "--"
                bandwidth_access_mean = "--"
                bandwidth_access_max = "--"

>>>>>>> 4491db49
            tbl.add_row([key.name, num_values, f"{sum(times):{g}}",
                f"{min(times):{g}}", f"{mean(times):{g}}", f"{max(times):{g}}",
                flops_per_sec_min, flops_per_sec_mean, flops_per_sec_max,
                bandwidth_access_min, bandwidth_access_mean, bandwidth_access_max,
                fprint_min, f"{fprint_mean:{g}}", fprint_max,
                bytes_per_flop_mean])

        tbl.add_row(["Total", total_calls, f"{total_time:{g}}"] + ["--"] * 13)
<<<<<<< HEAD
        self.profile_results = {}
=======
>>>>>>> 4491db49

        return tbl

    def _get_kernel_stats(self, program: lp.kernel.LoopKernel, args_tuple: tuple) \
      -> ProfileResult:
        return self.kernel_stats[program][args_tuple]

    def _cache_kernel_stats(self, program: lp.kernel.LoopKernel, kwargs: dict) \
      -> tuple:
        """Generate the kernel stats for a program with its args."""
        args_tuple = tuple(
            (key, value.shape) if hasattr(value, "shape") else (key, value)
            for key, value in kwargs.items())

        # Are kernel stats already in the cache?
        try:
            x = self.kernel_stats[program][args_tuple]  # noqa
            return args_tuple
        except KeyError:
            # If not, calculate and cache the stats
            executor = program.target.get_kernel_executor(program, self.queue)
            info = executor.kernel_info(executor.arg_to_dtype_set(kwargs))

            kernel = executor.get_typed_and_scheduled_kernel(
                executor.arg_to_dtype_set(kwargs))

            idi = info.implemented_data_info

            types = {k: v for k, v in kwargs.items()
                if hasattr(v, "dtype") and not v.dtype == object}

            param_dict = kwargs.copy()
            param_dict.update({k: None for k in kernel.arg_dict.keys()
                if k not in param_dict})

            param_dict.update(
                {d.name: None for d in idi if d.name not in param_dict})

            # Generate the wrapper code
            wrapper = executor.get_wrapper_generator()

            gen = PythonFunctionGenerator("_mcom_gen_args_profile", list(param_dict))

            wrapper.generate_integer_arg_finding_from_shapes(gen, kernel, idi)
            wrapper.generate_integer_arg_finding_from_offsets(gen, kernel, idi)
            wrapper.generate_integer_arg_finding_from_strides(gen, kernel, idi)

            param_names = program.all_params()
            gen("return {%s}" % ", ".join(
                f"{repr(name)}: {name}" for name in param_names))

            # Run the wrapper code, save argument values in domain_params
            domain_params = gen.get_picklable_function()(**param_dict)

            # Get flops/memory statistics
            kernel = lp.add_and_infer_dtypes(kernel, types)
            op_map = lp.get_op_map(kernel, subgroup_size="guess")
            bytes_accessed = lp.get_mem_access_map(kernel, subgroup_size="guess") \
              .to_bytes().eval_and_sum(domain_params)

            flops = op_map.filter_by(dtype=[np.float32, np.float64]).eval_and_sum(
                domain_params)

            try:
                footprint = lp.gather_access_footprint_bytes(kernel)
                footprint_bytes = sum(footprint[k].eval_with_dict(domain_params)
                    for k in footprint)

            except lp.symbolic.UnableToDetermineAccessRange:
                footprint_bytes = None

            res = ProfileResult(
                time=0, flops=flops, bytes_accessed=bytes_accessed,
                footprint_bytes=footprint_bytes)

            self.kernel_stats.setdefault(program, {})[args_tuple] = res

            init_pyopencl_array_monkey_patch()

            if self.logmgr:
                if "pyopencl_array_time" not in self.logmgr.quantity_data:
                    self.logmgr.add_quantity(KernelProfile(self, "pyopencl_array"))

                if f"{program.name}_time" not in self.logmgr.quantity_data:
                    self.logmgr.add_quantity(KernelProfile(self, program.name))

            return args_tuple

    def call_loopy(self, program, **kwargs) -> dict:
        """Execute the loopy kernel and profile it."""
        program = self.transform_loopy_program(program)
        assert program.options.return_dict
        assert program.options.no_numpy

        evt, result = program(self.queue, **kwargs, allocator=self.allocator)

        # Generate the stats here so we don't need to carry around the kwargs
        args_tuple = self._cache_kernel_stats(program, kwargs)

        self.profile_events.append(ProfileEvent(evt, program, args_tuple))

        return result<|MERGE_RESOLUTION|>--- conflicted
+++ resolved
@@ -81,11 +81,7 @@
 
 
 def array_kernel_exec_hook(knl, queue, gs, ls, *actual_args, wait_for):
-<<<<<<< HEAD
-    """Initialize the :mod:`pyopencl` monkey patching."""
-=======
     """Extract data from the elementwise array kernel."""
->>>>>>> 4491db49
     evt = knl(queue, gs, ls, *actual_args, wait_for=wait_for)
     nonloopy_profile_events.append(evt)
 
@@ -243,21 +239,12 @@
             times = [v.time / 1e9 for v in value]
 
             total_time += sum(times)
-<<<<<<< HEAD
 
             flops = [v.flops / 1e9 if v.flops is not None and v.flops > 0 else None
                      for v in value]
             flops_per_sec = [f / t if f is not None else None
                               for f, t in zip(flops, times)]
 
-=======
-
-            flops = [v.flops / 1e9 if v.flops is not None and v.flops > 0 else None
-                     for v in value]
-            flops_per_sec = [f / t if f is not None else None
-                              for f, t in zip(flops, times)]
-
->>>>>>> 4491db49
             bytes_accessed = [v.bytes_accessed / 1e9
                              if v.bytes_accessed is not None else None
                              for v in value]
@@ -280,7 +267,6 @@
                               else None for f, b in zip(flops, bytes_accessed)]
             bytes_per_flop_mean = f"{mean(bytes_per_flop):{g}}" \
                                     if None not in bytes_per_flop else "--"
-<<<<<<< HEAD
 
             if None not in flops_per_sec:
                 flops_per_sec_min = f"{min(flops_per_sec):{g}}"
@@ -300,27 +286,6 @@
                 bandwidth_access_mean = "--"
                 bandwidth_access_max = "--"
 
-=======
-
-            if None not in flops_per_sec:
-                flops_per_sec_min = f"{min(flops_per_sec):{g}}"
-                flops_per_sec_mean = f"{mean(flops_per_sec):{g}}"
-                flops_per_sec_max = f"{max(flops_per_sec):{g}}"
-            else:
-                flops_per_sec_min = "--"
-                flops_per_sec_mean = "--"
-                flops_per_sec_max = "--"
-
-            if None not in bandwidth_access:
-                bandwidth_access_min = f"{min(bandwidth_access):{g}}"
-                bandwidth_access_mean = f"{mean(bandwidth_access):{g}}"
-                bandwidth_access_max = f"{max(bandwidth_access):{g}}"
-            else:
-                bandwidth_access_min = "--"
-                bandwidth_access_mean = "--"
-                bandwidth_access_max = "--"
-
->>>>>>> 4491db49
             tbl.add_row([key.name, num_values, f"{sum(times):{g}}",
                 f"{min(times):{g}}", f"{mean(times):{g}}", f"{max(times):{g}}",
                 flops_per_sec_min, flops_per_sec_mean, flops_per_sec_max,
@@ -329,10 +294,6 @@
                 bytes_per_flop_mean])
 
         tbl.add_row(["Total", total_calls, f"{total_time:{g}}"] + ["--"] * 13)
-<<<<<<< HEAD
-        self.profile_results = {}
-=======
->>>>>>> 4491db49
 
         return tbl
 
