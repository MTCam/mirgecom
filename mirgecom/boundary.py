"""Boundary condition implementations.

Boundary Conditions
^^^^^^^^^^^^^^^^^^^

.. autoclass:: PrescribedBoundary
.. autoclass:: DummyBoundary
.. autoclass:: AdiabaticSlipBoundary
"""

__copyright__ = """
Copyright (C) 2020 University of Illinois Board of Trustees
"""

__license__ = """
Permission is hereby granted, free of charge, to any person obtaining a copy
of this software and associated documentation files (the "Software"), to deal
in the Software without restriction, including without limitation the rights
to use, copy, modify, merge, publish, distribute, sublicense, and/or sell
copies of the Software, and to permit persons to whom the Software is
furnished to do so, subject to the following conditions:

The above copyright notice and this permission notice shall be included in
all copies or substantial portions of the Software.

THE SOFTWARE IS PROVIDED "AS IS", WITHOUT WARRANTY OF ANY KIND, EXPRESS OR
IMPLIED, INCLUDING BUT NOT LIMITED TO THE WARRANTIES OF MERCHANTABILITY,
FITNESS FOR A PARTICULAR PURPOSE AND NONINFRINGEMENT. IN NO EVENT SHALL THE
AUTHORS OR COPYRIGHT HOLDERS BE LIABLE FOR ANY CLAIM, DAMAGES OR OTHER
LIABILITY, WHETHER IN AN ACTION OF CONTRACT, TORT OR OTHERWISE, ARISING FROM,
OUT OF OR IN CONNECTION WITH THE SOFTWARE OR THE USE OR OTHER DEALINGS IN
THE SOFTWARE.
"""

import numpy as np
from meshmode.dof_array import thaw
from meshmode.mesh import BTAG_ALL, BTAG_NONE  # noqa
#from mirgecom.eos import IdealSingleGas
# from mirgecom.euler import split_conserved
from grudge.symbolic.primitives import TracePair
from mirgecom.euler import split_conserved, join_conserved


class PrescribedBoundary:
    """Assign the boundary solution with a user-specified function.

    .. automethod:: __init__
    .. automethod:: boundary_pair
    """

    def __init__(self, userfunc):
        """Set the boundary function.

        Parameters
        ----------
        userfunc
            User function that prescribes the solution values on the exterior
            of the boundary. The given user function (*userfunc*) must take at
            least one parameter that specifies the coordinates at which to prescribe
            the solution.
        """
        self._userfunc = userfunc

<<<<<<< HEAD
    def boundary_pair(
            self, discr, q, btag, eos, t=0.0 
    ):
=======
    def boundary_pair(self, discr, q, btag, **kwargs):
>>>>>>> 4491db49
        """Get the interior and exterior solution on the boundary."""
        actx = q[0].array_context

        boundary_discr = discr.discr_from_dd(btag)
        nodes = thaw(actx, boundary_discr.nodes())
<<<<<<< HEAD
        ext_soln = self._userfunc(t=t,x_vec=nodes,eos=eos)
=======
        ext_soln = self._userfunc(nodes, **kwargs)
>>>>>>> 4491db49
        int_soln = discr.project("vol", btag, q)
        return TracePair(btag, interior=int_soln, exterior=ext_soln)

    def exterior_sol(
            self, discr, q, btag, eos, t=0.0
    ):
        """Get the interior solution on the boundary."""
        actx = q[0].array_context

        boundary_discr = discr.discr_from_dd(btag)
        nodes = thaw(actx, boundary_discr.nodes())
        ext_soln = self._userfunc(t=t, x_vec=nodes, eos=eos)
        return ext_soln

    def av(
            self, discr, q, eos, t=0.0, btag=BTAG_ALL 
    ):
        return discr.project("vol",btag,q)


class DummyBoundary:
    """Use the boundary-adjacent solution as the boundary solution.

    .. automethod:: boundary_pair
    """

<<<<<<< HEAD
    def __init__(self):
        """Initialize dummy boundary."""
        self.test = 1

    def boundary_pair(
        self, discr, q, btag, eos, t=0.0
    ):
=======
    def boundary_pair(self, discr, q, btag, **kwargs):
>>>>>>> 4491db49
        """Get the interior and exterior solution on the boundary."""
        dir_soln = discr.project("vol", btag, q)
        return TracePair(btag, interior=dir_soln, exterior=dir_soln)

    def exterior_sol(
        self, discr, q, btag, eos, t=0.0
    ):
        """Get the interior and exterior solution on the boundary."""
        dir_soln = discr.project("vol", btag, q)
        return dir_soln

    def av(
            self, discr, q, eos, t=0.0, btag=BTAG_ALL
    ):
        return discr.project("vol",btag,q)

class AdiabaticSlipBoundary:
    r"""Boundary condition implementing inviscid slip boundary.

    a.k.a. Reflective inviscid wall boundary

    This class implements an adiabatic reflective slip boundary given
    by
    $\mathbf{q^{+}} = [\rho^{-}, (\rho{E})^{-}, (\rho\vec{V})^{-}
    - 2((\rho\vec{V})^{-}\cdot\hat{\mathbf{n}}) \hat{\mathbf{n}}]$
    wherein the normal component of velocity at the wall is 0, and
    tangential components are preserved. These perfectly reflecting
    conditions are used by the forward-facing step case in
    [Hesthaven_2008]_, Section 6.6, and correspond to the characteristic
    boundary conditions described in detail in [Poinsot_1992]_.

    .. automethod:: boundary_pair
    """

    def boundary_pair(self, discr, q, btag, **kwargs):
        """Get the interior and exterior solution on the boundary.

        The exterior solution is set such that there will be vanishing
        flux through the boundary, preserving mass, momentum (magnitude) and
        energy.
        rho_plus = rho_minus
        v_plus = v_minus - 2 * (v_minus . n_hat) * n_hat
        mom_plus = rho_plus * v_plus
        E_plus = E_minus
        """
        # Grab some boundary-relevant data
        dim = discr.dim
        cv = split_conserved(dim, q)
        actx = cv.mass.array_context

        # Grab a unit normal to the boundary
        nhat = thaw(actx, discr.normal(btag))

        # Get the interior/exterior solns
        int_soln = discr.project("vol", btag, q)
        int_cv = split_conserved(dim, int_soln)

        # Subtract out the 2*wall-normal component
        # of velocity from the velocity at the wall to
        # induce an equal but opposite wall-normal (reflected) wave
        # preserving the tangential component
        mom_normcomp = np.dot(int_cv.momentum, nhat)  # wall-normal component
        wnorm_mom = nhat * mom_normcomp  # wall-normal mom vec
        ext_mom = int_cv.momentum - 2.0 * wnorm_mom  # prescribed ext momentum

        # Form the external boundary solution with the new momentum
        bndry_soln = join_conserved(dim=dim, mass=int_cv.mass,
                                    energy=int_cv.energy,
                                    momentum=ext_mom,
                                    species_mass=int_cv.species_mass)

        return TracePair(btag, interior=int_soln, exterior=bndry_soln)

    def exterior_sol(
            self, discr, q, btag, eos, t=0.0
    ):
        """Get the interior and exterior solution on the boundary.

        The exterior solution is set such that there will be vanishing
        flux through the boundary, preserving mass, momentum (magnitude) and
        energy.
        rho_plus = rho_minus
        v_plus = v_minus - 2 * (v_minus . n_hat) * n_hat
        mom_plus = rho_plus * v_plus
        E_plus = E_minus
        """
        # Grab some boundary-relevant data
        dim = discr.dim
        cv = split_conserved(dim, q)
        actx = cv.mass.array_context

        # Grab a unit normal to the boundary
        nhat = thaw(actx, discr.normal(btag))

        # Get the interior/exterior solns
        int_soln = discr.project("vol", btag, q)
        int_cv = split_conserved(dim, int_soln)

        # Subtract out the 2*wall-normal component
        # of velocity from the velocity at the wall to
        # induce an equal but opposite wall-normal (reflected) wave
        # preserving the tangential component
        mom_normcomp = np.dot(int_cv.momentum, nhat)  # wall-normal component
        wnorm_mom = nhat * mom_normcomp  # wall-normal mom vec
        ext_mom = int_cv.momentum - 2.0 * wnorm_mom  # prescribed ext momentum

        # Form the external boundary solution with the new momentum
        bndry_soln = join_conserved(dim=dim, mass=int_cv.mass,
                                    energy=int_cv.energy,
                                    momentum=ext_mom)

        return bndry_soln

    def av(
            self, discr, q, eos, t=0.0, btag=BTAG_ALL
    ):
        # Grab some boundary-relevant data
        dim = discr.dim
        cv = split_conserved(dim, q)
        actx = cv.mass[0].array_context

        # Grab a unit normal to the boundary
        normal = thaw(actx, discr.normal(btag))

        # Get the interior soln
        int_soln = discr.project("vol", btag, q)
        bndry_q = split_conserved(dim, int_soln)

        #replace it here without single valued check
        #No reason these arrays should be messed up...
        result = np.zeros(2+dim, dtype=object)
        result[0] = -bndry_q.mass
        result[1] = -bndry_q.energy

        #mom_normcomp = np.dot(bndry_q.momentum, normal) # wall-normal component
        #wnorm_mom = normal*mom_normcomp  # wall-normal mom vec
        #ext_mom = bndry_q.momentum - 2.0 * wnorm_mom
#
        #result = join_conserved(dim=dim,mass=-bndry_q.mass,
                                #energy=-bndry_q.energy,
                                #momentum=-ext_mom)


        ##things are in the wrong order here...flip?
        for i in range(dim):
            tmp = np.zeros(dim, dtype=object)
            for j in range(dim):
                tmp[j] = bndry_q.momentum[j][i]
            flip = np.dot(tmp,normal)
            norm_flip = flip*normal
            tmp = tmp - 2.0*norm_flip
            for j in range(dim):
                result[2+j] = -1.0*tmp[j]

        return(result)
<|MERGE_RESOLUTION|>--- conflicted
+++ resolved
@@ -61,23 +61,13 @@
         """
         self._userfunc = userfunc
 
-<<<<<<< HEAD
-    def boundary_pair(
-            self, discr, q, btag, eos, t=0.0 
-    ):
-=======
     def boundary_pair(self, discr, q, btag, **kwargs):
->>>>>>> 4491db49
         """Get the interior and exterior solution on the boundary."""
         actx = q[0].array_context
 
         boundary_discr = discr.discr_from_dd(btag)
         nodes = thaw(actx, boundary_discr.nodes())
-<<<<<<< HEAD
-        ext_soln = self._userfunc(t=t,x_vec=nodes,eos=eos)
-=======
         ext_soln = self._userfunc(nodes, **kwargs)
->>>>>>> 4491db49
         int_soln = discr.project("vol", btag, q)
         return TracePair(btag, interior=int_soln, exterior=ext_soln)
 
@@ -104,17 +94,11 @@
     .. automethod:: boundary_pair
     """
 
-<<<<<<< HEAD
-    def __init__(self):
-        """Initialize dummy boundary."""
-        self.test = 1
-
-    def boundary_pair(
-        self, discr, q, btag, eos, t=0.0
-    ):
-=======
+    #def __init__(self):
+        #"""Initialize dummy boundary."""
+        #self.test = 1
+
     def boundary_pair(self, discr, q, btag, **kwargs):
->>>>>>> 4491db49
         """Get the interior and exterior solution on the boundary."""
         dir_soln = discr.project("vol", btag, q)
         return TracePair(btag, interior=dir_soln, exterior=dir_soln)
