--- conflicted
+++ resolved
@@ -66,11 +66,7 @@
 
         boundary_discr = discr.discr_from_dd(btag)
         nodes = thaw(actx, boundary_discr.nodes())
-<<<<<<< HEAD
-        ext_soln = self._userfunc(eos=eos, t=t, x_vec=nodes)
-=======
-        ext_soln = self._userfunc(nodes, t=t, eos=eos)
->>>>>>> 36fd436b
+        ext_soln = self._userfunc(x_vec=nodes, eos=eos, t=t)
         int_soln = discr.project("vol", btag, q)
         return TracePair(btag, interior=int_soln, exterior=ext_soln)
 
