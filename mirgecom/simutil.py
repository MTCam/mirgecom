"""Provide some utilities for building simulation applications.

General utilities
-----------------

.. autofunction:: check_step
.. autofunction:: get_sim_timestep
.. autofunction:: write_visfile
.. autofunction:: allsync

Diagnostic utilities
--------------------

.. autofunction:: compare_fluid_solutions
.. autofunction:: check_naninf_local
.. autofunction:: check_range_local

Mesh utilities
--------------

.. autofunction:: generate_and_distribute_mesh
"""

__copyright__ = """
Copyright (C) 2021 University of Illinois Board of Trustees
"""

__license__ = """
Permission is hereby granted, free of charge, to any person obtaining a copy
of this software and associated documentation files (the "Software"), to deal
in the Software without restriction, including without limitation the rights
to use, copy, modify, merge, publish, distribute, sublicense, and/or sell
copies of the Software, and to permit persons to whom the Software is
furnished to do so, subject to the following conditions:

The above copyright notice and this permission notice shall be included in
all copies or substantial portions of the Software.

THE SOFTWARE IS PROVIDED "AS IS", WITHOUT WARRANTY OF ANY KIND, EXPRESS OR
IMPLIED, INCLUDING BUT NOT LIMITED TO THE WARRANTIES OF MERCHANTABILITY,
FITNESS FOR A PARTICULAR PURPOSE AND NONINFRINGEMENT. IN NO EVENT SHALL THE
AUTHORS OR COPYRIGHT HOLDERS BE LIABLE FOR ANY CLAIM, DAMAGES OR OTHER
LIABILITY, WHETHER IN AN ACTION OF CONTRACT, TORT OR OTHERWISE, ARISING FROM,
OUT OF OR IN CONNECTION WITH THE SOFTWARE OR THE USE OR OTHER DEALINGS IN
THE SOFTWARE.
"""
import logging
import numpy as np
import grudge.op as op

logger = logging.getLogger(__name__)


def check_step(step, interval):
    """
    Check step number against a user-specified interval.

    Utility is used typically for visualization.

    - Negative numbers mean 'never visualize'.
    - Zero means 'always visualize'.

    Useful for checking whether the current step is an output step,
    or anyting else that occurs on fixed intervals.
    """
    if interval == 0:
        return True
    elif interval < 0:
        return False
    elif step % interval == 0:
        return True
    return False


<<<<<<< HEAD
def get_sim_timestep(discr, state, t, dt, cfl, eos, t_final, constant_cfl=False):
    """Return the maximum stable dt."""
=======
def get_sim_timestep(discr, state, t, dt, cfl, eos,
                     t_final, constant_cfl=False):
    """Return the maximum stable timestep for a typical fluid simulation.

    This routine returns *dt*, the users defined constant timestep, or
    *max_dt*, the maximum domain-wide stability-limited
    timestep for a fluid simulation. It calls the collective:
    :func:`~grudge.op.nodal_min` on the inside which makes it
    domain-wide regardless of parallel decomposition.

    Two modes are supported:
        - Constant DT mode: returns the minimum of (t_final-t, dt)
        - Constant CFL mode: returns (cfl * max_dt)

    Parameters
    ----------
    discr
        Grudge discretization or discretization collection?
    state: :class:`~mirgecom.fluid.ConservedVars`
        The fluid state.
    t: float
        Current time
    t_final: float
        Final time
    dt: float
        The current timestep
    cfl: float
        The current CFL number
    eos: :class:`~mirgecom.eos.GasEOS`
        Gas equation-of-state supporting speed_of_sound
    constant_cfl: bool
        True if running constant CFL mode

    Returns
    -------
    float
        The maximum stable DT based on inviscid fluid acoustic wavespeed.
    """
>>>>>>> c4f8419a
    t_remaining = max(0, t_final - t)
    mydt = dt
    if constant_cfl:
        from mirgecom.viscous import get_viscous_timestep
        from grudge.op import nodal_min
        mydt = cfl * nodal_min(discr, "vol",
                               get_viscous_timestep(discr, eos, state))
    return min(t_remaining, mydt)


def allsync(local_values, comm=None, op=None):
    """Perform allreduce if MPI comm is provided."""
    if comm is None:
        return local_values
    if op is None:
        from mpi4py import MPI
        op = MPI.MAX
    return comm.allreduce(local_values, op=op)


def check_range_local(discr, dd, field, min_value, max_value):
    """Check for any negative values."""
    return (
        op.nodal_min_loc(discr, dd, field) < min_value
        or op.nodal_max_loc(discr, dd, field) > max_value
    )


def write_visfile(discr, io_fields, visualizer, vizname,
                  step=0, t=0, overwrite=False, vis_timer=None):
    """Write VTK output for the fields specified in *io_fields*.

    Parameters
    ----------
    visualizer:
        A :class:`meshmode.discretization.visualization.Visualizer`
        VTK output object.
    io_fields:
        List of tuples indicating the (name, data) for each field to write.
    """
    from contextlib import nullcontext
    from mirgecom.io import make_rank_fname, make_par_fname

    comm = discr.mpi_communicator
    rank = 0
    if comm:
        rank = comm.Get_rank()

    rank_fn = make_rank_fname(basename=vizname, rank=rank, step=step, t=t)

    if rank == 0:
        import os
        viz_dir = os.path.dirname(rank_fn)
        if viz_dir and not os.path.exists(viz_dir):
            os.makedirs(viz_dir)
    if comm:
        comm.barrier()

    if vis_timer:
        ctm = vis_timer.start_sub_timer()
    else:
        ctm = nullcontext()

    with ctm:
        visualizer.write_parallel_vtk_file(
            comm, rank_fn, io_fields,
            overwrite=overwrite,
            par_manifest_filename=make_par_fname(
                basename=vizname, step=step, t=t
            )
        )


def check_naninf_local(discr, dd, field):
    """Check for any NANs or Infs in the field."""
    s = op.nodal_sum_loc(discr, dd, field)
    return np.isnan(s) or (s == np.inf)


def compare_fluid_solutions(discr, red_state, blue_state):
    """Return inf norm of (*red_state* - *blue_state*) for each component."""
    resid = red_state - blue_state
    return [discr.norm(v, np.inf) for v in resid.join()]


def generate_and_distribute_mesh(comm, generate_mesh):
    """Generate a mesh and distribute it among all ranks in *comm*.

    Generate the mesh with the user-supplied mesh generation function
    *generate_mesh*, partition the mesh, and distribute it to every
    rank in the provided MPI communicator *comm*.

    Parameters
    ----------
    comm:
        MPI communicator over which to partition the mesh
    generate_mesh:
        Callable of zero arguments returning a :class:`meshmode.mesh.Mesh`.
        Will only be called on one (undetermined) rank.

    Returns
    -------
    local_mesh : :class:`meshmode.mesh.Mesh`
        The local partition of the the mesh returned by *generate_mesh*.
    global_nelements : :class:`int`
        The number of elements in the serial mesh
    """
    from meshmode.distributed import (
        MPIMeshDistributor,
        get_partition_by_pymetis,
    )
    num_parts = comm.Get_size()
    mesh_dist = MPIMeshDistributor(comm)
    global_nelements = 0

    if mesh_dist.is_mananger_rank():

        mesh = generate_mesh()

        global_nelements = mesh.nelements

        part_per_element = get_partition_by_pymetis(mesh, num_parts)
        local_mesh = mesh_dist.send_mesh_parts(mesh, part_per_element, num_parts)
        del mesh

    else:
        local_mesh = mesh_dist.receive_mesh_part()

    return local_mesh, global_nelements


def create_parallel_grid(comm, generate_grid):
    """Generate and distribute mesh compatibility interface."""
    from warnings import warn
    warn("Do not call create_parallel_grid; use generate_and_distribute_mesh "
         "instead. This function will disappear August 1, 2021",
         DeprecationWarning, stacklevel=2)
    return generate_and_distribute_mesh(comm=comm, generate_mesh=generate_grid)<|MERGE_RESOLUTION|>--- conflicted
+++ resolved
@@ -72,10 +72,6 @@
     return False
 
 
-<<<<<<< HEAD
-def get_sim_timestep(discr, state, t, dt, cfl, eos, t_final, constant_cfl=False):
-    """Return the maximum stable dt."""
-=======
 def get_sim_timestep(discr, state, t, dt, cfl, eos,
                      t_final, constant_cfl=False):
     """Return the maximum stable timestep for a typical fluid simulation.
@@ -114,7 +110,6 @@
     float
         The maximum stable DT based on inviscid fluid acoustic wavespeed.
     """
->>>>>>> c4f8419a
     t_remaining = max(0, t_final - t)
     mydt = dt
     if constant_cfl:
