--- conflicted
+++ resolved
@@ -147,66 +147,10 @@
     return np.isnan(s) or (s == np.inf)
 
 
-<<<<<<< HEAD
-    maxerr = 0.0
-    if exact_soln is not None:
-        actx = cv.mass.array_context
-        nodes = thaw(actx, discr.nodes())
-        expected_state = exact_soln(x_vec=nodes, eos=eos, time=t)
-        exp_resid = cv - expected_state
-        err_norms = [discr.norm(v, np.inf) for v in exp_resid.join()]
-        maxerr = discr.norm(exp_resid.join(), np.inf)
-
-    if do_viz:
-        io_fields = [
-            ("cv", cv),
-            ("dv", dependent_vars)
-        ]
-        if exact_soln is not None:
-            exact_list = [
-                ("exact_soln", expected_state),
-            ]
-            io_fields.extend(exact_list)
-        if viz_fields is not None:
-            io_fields.extend(viz_fields)
-
-        from mirgecom.io import make_rank_fname, make_par_fname
-        rank_fn = make_rank_fname(basename=vizname, rank=rank, step=step, t=t)
-
-        from contextlib import nullcontext
-
-        if vis_timer:
-            ctm = vis_timer.start_sub_timer()
-        else:
-            ctm = nullcontext()
-
-        with ctm:
-            visualizer.write_parallel_vtk_file(comm, rank_fn, io_fields,
-                overwrite=overwrite, par_manifest_filename=make_par_fname(
-                    basename=vizname, step=step, t=t))
-
-    if do_status is True:
-        #        if constant_cfl is False:
-        #            current_cfl = get_inviscid_cfl(discr=discr, q=q,
-        #                                           eos=eos, dt=dt)
-        statusmesg = make_status_message(discr=discr, t=t, step=step, dt=dt,
-                                         cfl=cfl, dependent_vars=dependent_vars)
-        if exact_soln is not None:
-            statusmesg += (
-                "\n------- errors="
-                + ", ".join("%.3g" % en for en in err_norms))
-
-        if rank == 0:
-            logger.info(statusmesg)
-
-    if maxerr > exittol:
-        raise ExactSolutionMismatch(step, t=t, state=cv)
-=======
 def compare_fluid_solutions(discr, red_state, blue_state):
     """Return inf norm of (*red_state* - *blue_state*) for each component."""
     resid = red_state - blue_state
     return [discr.norm(v, np.inf) for v in resid.join()]
->>>>>>> acf44586
 
 
 def generate_and_distribute_mesh(comm, generate_mesh):
