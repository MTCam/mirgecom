"""Provide some utilities for building simulation applications.

General utilities
-----------------

.. autofunction:: check_step
.. autofunction:: inviscid_sim_timestep

Diagnostic callbacks
--------------------

.. autofunction:: sim_visualization
.. autofunction:: sim_checkpoint
.. autofunction:: sim_healthcheck
.. autofunction:: compare_with_analytic_solution

Mesh utilities
--------------

.. autofunction:: generate_and_distribute_mesh
"""

__copyright__ = """
Copyright (C) 2020 University of Illinois Board of Trustees
"""

__license__ = """
Permission is hereby granted, free of charge, to any person obtaining a copy
of this software and associated documentation files (the "Software"), to deal
in the Software without restriction, including without limitation the rights
to use, copy, modify, merge, publish, distribute, sublicense, and/or sell
copies of the Software, and to permit persons to whom the Software is
furnished to do so, subject to the following conditions:

The above copyright notice and this permission notice shall be included in
all copies or substantial portions of the Software.

THE SOFTWARE IS PROVIDED "AS IS", WITHOUT WARRANTY OF ANY KIND, EXPRESS OR
IMPLIED, INCLUDING BUT NOT LIMITED TO THE WARRANTIES OF MERCHANTABILITY,
FITNESS FOR A PARTICULAR PURPOSE AND NONINFRINGEMENT. IN NO EVENT SHALL THE
AUTHORS OR COPYRIGHT HOLDERS BE LIABLE FOR ANY CLAIM, DAMAGES OR OTHER
LIABILITY, WHETHER IN AN ACTION OF CONTRACT, TORT OR OTHERWISE, ARISING FROM,
OUT OF OR IN CONNECTION WITH THE SOFTWARE OR THE USE OR OTHER DEALINGS IN
THE SOFTWARE.
"""

import logging

import numpy as np
# from meshmode.dof_array import thaw
# from mirgecom.io import make_status_message
from mirgecom.inviscid import get_inviscid_timestep  # bad smell?
from mirgecom.exceptions import SimulationHealthError
import grudge.op as op

logger = logging.getLogger(__name__)


def check_step(step, interval):
    """
    Check step number against a user-specified interval.

    Utility is used typically for visualization.

    - Negative numbers mean 'never visualize'.
    - Zero means 'always visualize'.

    Useful for checking whether the current step is an output step,
    or anyting else that occurs on fixed intervals.
    """
    if interval == 0:
        return True
    elif interval < 0:
        return False
    elif step % interval == 0:
        return True
    return False


def inviscid_sim_timestep(discr, state, t, dt, cfl, eos,
                          t_final, constant_cfl=False):
    """Return the maximum stable dt."""
    mydt = dt
    if constant_cfl is True:
        mydt = get_inviscid_timestep(discr=discr, cv=state,
                                     cfl=cfl, eos=eos)
    if (t + mydt) > t_final:
        mydt = t_final - t
    return mydt


<<<<<<< HEAD
def sim_visualization(discr, io_fields, visualizer, vizname,
                      step=0, t=0, overwrite=False, vis_timer=None):
    """Visualize the simulation fields.

    Write VTK output for the specified fields.
=======
class ExactSolutionMismatch(Exception):
    """Exception class for solution mismatch.

    .. attribute:: step
    .. attribute:: t
    .. attribute:: state
    """

    def __init__(self, step, t, state):
        """Record the simulation state on creation."""
        self.step = step
        self.t = t
        self.state = state


def sim_checkpoint(discr, visualizer, eos, cv, vizname, exact_soln=None,
                   step=0, t=0, dt=0, cfl=1.0, nstatus=-1, nviz=-1, exittol=1e-16,
                   constant_cfl=False, comm=None, viz_fields=None, overwrite=False,
                   vis_timer=None):
    """Check simulation health, status, viz dumps, and restart."""
    do_viz = check_step(step=step, interval=nviz)
    do_status = check_step(step=step, interval=nstatus)
    if do_viz is False and do_status is False:
        return 0

    dependent_vars = eos.dependent_vars(cv)
>>>>>>> 1f8b3cb8

    Parameters
    ----------
    visualizer:
        A :class:`meshmode.discretization.visualization.Visualizer`
        VTK output object.
    io_fields:
        List of tuples indicating the (name, data) for each field to write.
    """
    from contextlib import nullcontext
    from mirgecom.io import make_rank_fname, make_par_fname

    # io_fields = [
    #     ("cv", cv),
    #     ("dv", dependent_vars)
    # ]
    # if exact_soln is not None:
    #     exact_list = [
    #         ("exact_soln", exact_soln),
    #     ]
    #     io_fields.extend(exact_list)

    # if viz_fields is not None:
    #     io_fields.extend(viz_fields)

    comm = discr.mpi_communicator
    rank = 0
    if comm is not None:
        rank = comm.Get_rank()

<<<<<<< HEAD
    rank_fn = make_rank_fname(basename=vizname, rank=rank, step=step, t=t)

    if vis_timer:
        ctm = vis_timer.start_sub_timer()
    else:
        ctm = nullcontext()

    with ctm:
        visualizer.write_parallel_vtk_file(
            comm, rank_fn, io_fields,
            overwrite=overwrite,
            par_manifest_filename=make_par_fname(
                basename=vizname, step=step, t=t
            )
        )


# def sim_checkpoint(discr, visualizer, eos, q, vizname, exact_soln=None,
#                    step=0, t=0, dt=0, cfl=1.0, nstatus=-1, nviz=-1, exittol=1e-16,
#                   constant_cfl=False, viz_fields=None, overwrite=False,
#                    vis_timer=None):
#    """Checkpoint the simulation status.
#
#    Checkpoints the simulation status by reporting relevant diagnostic
#     quantities, such as pressure/temperature, and visualization.
#
#     Parameters
#     ----------
#    eos: mirgecom.eos.GasEOS
#        Implementing the pressure and temperature functions for
#         returning pressure and temperature as a function of the state *q*.
#     q
#         State array which expects at least the conserved quantities
#         (mass, energy, momentum) for the fluid at each point. For multi-component
#         fluids, the conserved quantities should include
#         (mass, energy, momentum, species_mass), where *species_mass* is a vector
#         of species masses.
#     nstatus: int
#         An integer denoting the step frequency for performing status checks.
#     nviz: int
#         An integer denoting the step frequency for writing vtk output.
#     """
#     exception = None
#     comm = discr.mpi_communicator
#     rank = 0
#     if comm is not None:
#         rank = comm.Get_rank()
#
#     try:
#         # Status checks
#         if check_step(step=step, interval=nstatus):
#            from mirgecom.fluid import split_conserved
#
#             #        if constant_cfl is False:
#             #            current_cfl = get_inviscid_cfl(discr=discr, q=q,
#             #                                           eos=eos, dt=dt)
#
#             cv = split_conserved(discr.dim, q)
#             dependent_vars = eos.dependent_vars(cv)
#             msg = make_status_message(discr=discr,
#  #                                    t=t, step=step, dt=dt, cfl=cfl,
#                                    dependent_vars=dependent_vars)
#             if rank == 0:
#                 logger.info(msg)
#
#             # Check the health of the simulation
#             sim_healthcheck(discr, eos, q, step=step, t=t)
#
#             # Compare with exact solution, if provided
#             if exact_soln is not None:
#                 compare_with_analytic_solution(
#                     discr, eos, q, exact_soln,
#                     step=step, t=t, exittol=exittol
#                 )
#
#         # Visualization
#         if check_step(step=step, interval=nviz):
#             sim_visualization(
#                 discr, eos, q, visualizer, vizname,
#                step=step, t=t,
#                 exact_soln=exact_soln, viz_fields=viz_fields,
#                 overwrite=overwrite, vis_timer=vis_timer
#             )
#     except SynchronizedError as err:
#         exception = err
#
#     terminate = True if exception is not None else False
#
#     if comm is not None:
#         from mpi4py import MPI
#
#        terminate = comm.allreduce(terminate, MPI.LOR)
#
#     if terminate:
#        if rank == 0:
#            logger.info("Visualizing crashed state ...")
#
#         # Write out crashed field
#         sim_visualization(discr, eos, q,
#                           visualizer, vizname=vizname,
#                           step=step, t=t,
#                           viz_fields=viz_fields)
#         raise exception


def check_negative_local(discr, dd, field):
    """Check for any negative values."""
    return op.nodal_min_loc(discr, dd, field) < 0


def check_naninf_local(discr, dd, field):
    """Check for any NANs or Infs in the field."""
    s = op.nodal_sum_local(discr, dd, field)
    return np.isnan(s) or (s == np.inf)


def sim_healthcheck(discr, eos, cv):
    """Check the global health of the fluids state.

    Determine the health of a state by inspecting for unphyiscal
    values of pressure and temperature.

    Parameters
    ----------
    eos: mirgecom.eos.GasEOS
        Implementing the pressure and temperature functions for
        returning pressure and temperature as a function of the state.
    cv: :class:`~mirgecom.fluid.ConservedVars`
        The fluid conserved variables
    """
    # NOTE: Derived quantities are functions of the conserved variables.
    # Therefore is it sufficient to check for unphysical values of
    # pressure.  Temperature is not needed.
    from mpi4py import MPI
    errors = 0
    pressure = eos.pressure(cv)
    if check_naninf_local(discr, "vol", pressure) \
       or check_negative_local(discr, "vol", pressure):
        errors = 1
        message = "Invalid data found in dependent variables."
    if discr.mpi_communicator.allreduce(errors, op=MPI.SUM) > 0:
        raise SimulationHealthError(message=message)


def compare_fluid_solutions(discr, red_state, blue_state):
    """Return inf norm of (*red_state* - *blue_state*) for each component."""
    resid = red_state - blue_state
    return [discr.norm(v, np.inf) for v in resid.join()]


# def compare_with_analytic_solution(discr, eos, state, exact_soln,
#                                    step=0, t=0, exittol=None):
#     """Compute the infinite norm of the problem residual.
#
#     Computes the infinite norm of the residual with respect to a specified
#     exact solution *exact_soln*. If the error is larger than *exittol*,
#     raises a :class:`mirgecom.exceptions.SimulationHealthError`.
#
#     Parameters
#     ----------
#     eos: mirgecom.eos.GasEOS
#         Implementing the pressure and temperature functions for
#        returning pressure and temperature as a function of the state.
#     state: :class:`ConservedVars`
#         Fluid solution
#     exact_soln:
#         A callable for the exact solution with signature:
#         ``exact_soln(x_vec, eos, t)`` where `x_vec` are the nodes,
#         `t` is time, and `eos` is a :class:`mirgecom.eos.GasEOS`.
#     """
#     if exittol is None:
#         exittol = 1e-16

#    actx = discr._setup_actx
#     nodes = thaw(actx, discr.nodes())
#     expected_state = exact_soln(x_vec=nodes, t=t, eos=eos)
#     exp_resid = state - expected_state
#     norms = [discr.norm(v, np.inf) for v in exp_resid]

#     comm = discr.mpi_communicator
#     rank = 0
#     if comm is not None:
#         rank = comm.Get_rank()

#     statusmesg = (
#         f"Errors: {step=} {t=}\n"
#         f"------- errors = "
#         + ", ".join("%.3g" % err_norm for err_norm in norms)
#     )

#     if rank == 0:
#         logger.info(statusmesg)

#     if max(norms) > exittol:
#         raise SimulationHealthError(
#             message=("Simulation exited abnormally; "
#                         "solution doesn't agree with analytic result.")
#        )
=======
    maxerr = 0.0
    if exact_soln is not None:
        actx = cv.mass.array_context
        nodes = thaw(actx, discr.nodes())
        expected_state = exact_soln(x_vec=nodes, t=t, eos=eos)
        exp_resid = cv - expected_state
        err_norms = [discr.norm(v, np.inf) for v in exp_resid.join()]
        maxerr = discr.norm(exp_resid.join(), np.inf)

    if do_viz:
        io_fields = [
            ("cv", cv),
            ("dv", dependent_vars)
        ]
        if exact_soln is not None:
            exact_list = [
                ("exact_soln", expected_state),
            ]
            io_fields.extend(exact_list)
        if viz_fields is not None:
            io_fields.extend(viz_fields)

        from mirgecom.io import make_rank_fname, make_par_fname
        rank_fn = make_rank_fname(basename=vizname, rank=rank, step=step, t=t)

        from contextlib import nullcontext

        if vis_timer:
            ctm = vis_timer.start_sub_timer()
        else:
            ctm = nullcontext()

        with ctm:
            visualizer.write_parallel_vtk_file(comm, rank_fn, io_fields,
                overwrite=overwrite, par_manifest_filename=make_par_fname(
                    basename=vizname, step=step, t=t))

    if do_status is True:
        #        if constant_cfl is False:
        #            current_cfl = get_inviscid_cfl(discr=discr, q=q,
        #                                           eos=eos, dt=dt)
        statusmesg = make_status_message(discr=discr, t=t, step=step, dt=dt,
                                         cfl=cfl, dependent_vars=dependent_vars)
        if exact_soln is not None:
            statusmesg += (
                "\n------- errors="
                + ", ".join("%.3g" % en for en in err_norms))

        if rank == 0:
            logger.info(statusmesg)

    if maxerr > exittol:
        raise ExactSolutionMismatch(step, t=t, state=cv)
>>>>>>> 1f8b3cb8


def generate_and_distribute_mesh(comm, generate_mesh):
    """Generate a mesh and distribute it among all ranks in *comm*.

    Generate the mesh with the user-supplied mesh generation function
    *generate_mesh*, partition the mesh, and distribute it to every
    rank in the provided MPI communicator *comm*.

    Parameters
    ----------
    comm:
        MPI communicator over which to partition the mesh
    generate_mesh:
        Callable of zero arguments returning a :class:`meshmode.mesh.Mesh`.
        Will only be called on one (undetermined) rank.

    Returns
    -------
    local_mesh : :class:`meshmode.mesh.Mesh`
        The local partition of the the mesh returned by *generate_mesh*.
    global_nelements : :class:`int`
        The number of elements in the serial mesh
    """
    from meshmode.distributed import (
        MPIMeshDistributor,
        get_partition_by_pymetis,
    )
    num_parts = comm.Get_size()
    mesh_dist = MPIMeshDistributor(comm)
    global_nelements = 0

    if mesh_dist.is_mananger_rank():

        mesh = generate_mesh()

        global_nelements = mesh.nelements

        part_per_element = get_partition_by_pymetis(mesh, num_parts)
        local_mesh = mesh_dist.send_mesh_parts(mesh, part_per_element, num_parts)
        del mesh

    else:
        local_mesh = mesh_dist.receive_mesh_part()

    return local_mesh, global_nelements


def create_parallel_grid(comm, generate_grid):
    """Generate and distribute mesh compatibility interface."""
    from warnings import warn
    warn("Do not call create_parallel_grid; use generate_and_distribute_mesh "
         "instead. This function will disappear August 1, 2021",
         DeprecationWarning, stacklevel=2)
    return generate_and_distribute_mesh(comm=comm, generate_mesh=generate_grid)<|MERGE_RESOLUTION|>--- conflicted
+++ resolved
@@ -10,8 +10,6 @@
 --------------------
 
 .. autofunction:: sim_visualization
-.. autofunction:: sim_checkpoint
-.. autofunction:: sim_healthcheck
 .. autofunction:: compare_with_analytic_solution
 
 Mesh utilities
@@ -50,7 +48,6 @@
 # from meshmode.dof_array import thaw
 # from mirgecom.io import make_status_message
 from mirgecom.inviscid import get_inviscid_timestep  # bad smell?
-from mirgecom.exceptions import SimulationHealthError
 import grudge.op as op
 
 logger = logging.getLogger(__name__)
@@ -89,40 +86,11 @@
     return mydt
 
 
-<<<<<<< HEAD
 def sim_visualization(discr, io_fields, visualizer, vizname,
                       step=0, t=0, overwrite=False, vis_timer=None):
     """Visualize the simulation fields.
 
     Write VTK output for the specified fields.
-=======
-class ExactSolutionMismatch(Exception):
-    """Exception class for solution mismatch.
-
-    .. attribute:: step
-    .. attribute:: t
-    .. attribute:: state
-    """
-
-    def __init__(self, step, t, state):
-        """Record the simulation state on creation."""
-        self.step = step
-        self.t = t
-        self.state = state
-
-
-def sim_checkpoint(discr, visualizer, eos, cv, vizname, exact_soln=None,
-                   step=0, t=0, dt=0, cfl=1.0, nstatus=-1, nviz=-1, exittol=1e-16,
-                   constant_cfl=False, comm=None, viz_fields=None, overwrite=False,
-                   vis_timer=None):
-    """Check simulation health, status, viz dumps, and restart."""
-    do_viz = check_step(step=step, interval=nviz)
-    do_status = check_step(step=step, interval=nstatus)
-    if do_viz is False and do_status is False:
-        return 0
-
-    dependent_vars = eos.dependent_vars(cv)
->>>>>>> 1f8b3cb8
 
     Parameters
     ----------
@@ -135,25 +103,11 @@
     from contextlib import nullcontext
     from mirgecom.io import make_rank_fname, make_par_fname
 
-    # io_fields = [
-    #     ("cv", cv),
-    #     ("dv", dependent_vars)
-    # ]
-    # if exact_soln is not None:
-    #     exact_list = [
-    #         ("exact_soln", exact_soln),
-    #     ]
-    #     io_fields.extend(exact_list)
-
-    # if viz_fields is not None:
-    #     io_fields.extend(viz_fields)
-
     comm = discr.mpi_communicator
     rank = 0
     if comm is not None:
         rank = comm.Get_rank()
 
-<<<<<<< HEAD
     rank_fn = make_rank_fname(basename=vizname, rank=rank, step=step, t=t)
 
     if vis_timer:
@@ -171,97 +125,12 @@
         )
 
 
-# def sim_checkpoint(discr, visualizer, eos, q, vizname, exact_soln=None,
-#                    step=0, t=0, dt=0, cfl=1.0, nstatus=-1, nviz=-1, exittol=1e-16,
-#                   constant_cfl=False, viz_fields=None, overwrite=False,
-#                    vis_timer=None):
-#    """Checkpoint the simulation status.
-#
-#    Checkpoints the simulation status by reporting relevant diagnostic
-#     quantities, such as pressure/temperature, and visualization.
-#
-#     Parameters
-#     ----------
-#    eos: mirgecom.eos.GasEOS
-#        Implementing the pressure and temperature functions for
-#         returning pressure and temperature as a function of the state *q*.
-#     q
-#         State array which expects at least the conserved quantities
-#         (mass, energy, momentum) for the fluid at each point. For multi-component
-#         fluids, the conserved quantities should include
-#         (mass, energy, momentum, species_mass), where *species_mass* is a vector
-#         of species masses.
-#     nstatus: int
-#         An integer denoting the step frequency for performing status checks.
-#     nviz: int
-#         An integer denoting the step frequency for writing vtk output.
-#     """
-#     exception = None
-#     comm = discr.mpi_communicator
-#     rank = 0
-#     if comm is not None:
-#         rank = comm.Get_rank()
-#
-#     try:
-#         # Status checks
-#         if check_step(step=step, interval=nstatus):
-#            from mirgecom.fluid import split_conserved
-#
-#             #        if constant_cfl is False:
-#             #            current_cfl = get_inviscid_cfl(discr=discr, q=q,
-#             #                                           eos=eos, dt=dt)
-#
-#             cv = split_conserved(discr.dim, q)
-#             dependent_vars = eos.dependent_vars(cv)
-#             msg = make_status_message(discr=discr,
-#  #                                    t=t, step=step, dt=dt, cfl=cfl,
-#                                    dependent_vars=dependent_vars)
-#             if rank == 0:
-#                 logger.info(msg)
-#
-#             # Check the health of the simulation
-#             sim_healthcheck(discr, eos, q, step=step, t=t)
-#
-#             # Compare with exact solution, if provided
-#             if exact_soln is not None:
-#                 compare_with_analytic_solution(
-#                     discr, eos, q, exact_soln,
-#                     step=step, t=t, exittol=exittol
-#                 )
-#
-#         # Visualization
-#         if check_step(step=step, interval=nviz):
-#             sim_visualization(
-#                 discr, eos, q, visualizer, vizname,
-#                step=step, t=t,
-#                 exact_soln=exact_soln, viz_fields=viz_fields,
-#                 overwrite=overwrite, vis_timer=vis_timer
-#             )
-#     except SynchronizedError as err:
-#         exception = err
-#
-#     terminate = True if exception is not None else False
-#
-#     if comm is not None:
-#         from mpi4py import MPI
-#
-#        terminate = comm.allreduce(terminate, MPI.LOR)
-#
-#     if terminate:
-#        if rank == 0:
-#            logger.info("Visualizing crashed state ...")
-#
-#         # Write out crashed field
-#         sim_visualization(discr, eos, q,
-#                           visualizer, vizname=vizname,
-#                           step=step, t=t,
-#                           viz_fields=viz_fields)
-#         raise exception
-
-
-def check_negative_local(discr, dd, field):
+def check_range_local(discr, dd, field, min_value=0, max_value=np.inf):
     """Check for any negative values."""
-    return op.nodal_min_loc(discr, dd, field) < 0
+    return (
+        op.nodal_min_local(discr, dd, field) < min_value
+        or op.nodal_max_local(discr, dd, field) > max_value
+    )
 
 
 def check_naninf_local(discr, dd, field):
@@ -270,143 +139,10 @@
     return np.isnan(s) or (s == np.inf)
 
 
-def sim_healthcheck(discr, eos, cv):
-    """Check the global health of the fluids state.
-
-    Determine the health of a state by inspecting for unphyiscal
-    values of pressure and temperature.
-
-    Parameters
-    ----------
-    eos: mirgecom.eos.GasEOS
-        Implementing the pressure and temperature functions for
-        returning pressure and temperature as a function of the state.
-    cv: :class:`~mirgecom.fluid.ConservedVars`
-        The fluid conserved variables
-    """
-    # NOTE: Derived quantities are functions of the conserved variables.
-    # Therefore is it sufficient to check for unphysical values of
-    # pressure.  Temperature is not needed.
-    from mpi4py import MPI
-    errors = 0
-    pressure = eos.pressure(cv)
-    if check_naninf_local(discr, "vol", pressure) \
-       or check_negative_local(discr, "vol", pressure):
-        errors = 1
-        message = "Invalid data found in dependent variables."
-    if discr.mpi_communicator.allreduce(errors, op=MPI.SUM) > 0:
-        raise SimulationHealthError(message=message)
-
-
 def compare_fluid_solutions(discr, red_state, blue_state):
     """Return inf norm of (*red_state* - *blue_state*) for each component."""
     resid = red_state - blue_state
     return [discr.norm(v, np.inf) for v in resid.join()]
-
-
-# def compare_with_analytic_solution(discr, eos, state, exact_soln,
-#                                    step=0, t=0, exittol=None):
-#     """Compute the infinite norm of the problem residual.
-#
-#     Computes the infinite norm of the residual with respect to a specified
-#     exact solution *exact_soln*. If the error is larger than *exittol*,
-#     raises a :class:`mirgecom.exceptions.SimulationHealthError`.
-#
-#     Parameters
-#     ----------
-#     eos: mirgecom.eos.GasEOS
-#         Implementing the pressure and temperature functions for
-#        returning pressure and temperature as a function of the state.
-#     state: :class:`ConservedVars`
-#         Fluid solution
-#     exact_soln:
-#         A callable for the exact solution with signature:
-#         ``exact_soln(x_vec, eos, t)`` where `x_vec` are the nodes,
-#         `t` is time, and `eos` is a :class:`mirgecom.eos.GasEOS`.
-#     """
-#     if exittol is None:
-#         exittol = 1e-16
-
-#    actx = discr._setup_actx
-#     nodes = thaw(actx, discr.nodes())
-#     expected_state = exact_soln(x_vec=nodes, t=t, eos=eos)
-#     exp_resid = state - expected_state
-#     norms = [discr.norm(v, np.inf) for v in exp_resid]
-
-#     comm = discr.mpi_communicator
-#     rank = 0
-#     if comm is not None:
-#         rank = comm.Get_rank()
-
-#     statusmesg = (
-#         f"Errors: {step=} {t=}\n"
-#         f"------- errors = "
-#         + ", ".join("%.3g" % err_norm for err_norm in norms)
-#     )
-
-#     if rank == 0:
-#         logger.info(statusmesg)
-
-#     if max(norms) > exittol:
-#         raise SimulationHealthError(
-#             message=("Simulation exited abnormally; "
-#                         "solution doesn't agree with analytic result.")
-#        )
-=======
-    maxerr = 0.0
-    if exact_soln is not None:
-        actx = cv.mass.array_context
-        nodes = thaw(actx, discr.nodes())
-        expected_state = exact_soln(x_vec=nodes, t=t, eos=eos)
-        exp_resid = cv - expected_state
-        err_norms = [discr.norm(v, np.inf) for v in exp_resid.join()]
-        maxerr = discr.norm(exp_resid.join(), np.inf)
-
-    if do_viz:
-        io_fields = [
-            ("cv", cv),
-            ("dv", dependent_vars)
-        ]
-        if exact_soln is not None:
-            exact_list = [
-                ("exact_soln", expected_state),
-            ]
-            io_fields.extend(exact_list)
-        if viz_fields is not None:
-            io_fields.extend(viz_fields)
-
-        from mirgecom.io import make_rank_fname, make_par_fname
-        rank_fn = make_rank_fname(basename=vizname, rank=rank, step=step, t=t)
-
-        from contextlib import nullcontext
-
-        if vis_timer:
-            ctm = vis_timer.start_sub_timer()
-        else:
-            ctm = nullcontext()
-
-        with ctm:
-            visualizer.write_parallel_vtk_file(comm, rank_fn, io_fields,
-                overwrite=overwrite, par_manifest_filename=make_par_fname(
-                    basename=vizname, step=step, t=t))
-
-    if do_status is True:
-        #        if constant_cfl is False:
-        #            current_cfl = get_inviscid_cfl(discr=discr, q=q,
-        #                                           eos=eos, dt=dt)
-        statusmesg = make_status_message(discr=discr, t=t, step=step, dt=dt,
-                                         cfl=cfl, dependent_vars=dependent_vars)
-        if exact_soln is not None:
-            statusmesg += (
-                "\n------- errors="
-                + ", ".join("%.3g" % en for en in err_norms))
-
-        if rank == 0:
-            logger.info(statusmesg)
-
-    if maxerr > exittol:
-        raise ExactSolutionMismatch(step, t=t, state=cv)
->>>>>>> 1f8b3cb8
 
 
 def generate_and_distribute_mesh(comm, generate_mesh):
