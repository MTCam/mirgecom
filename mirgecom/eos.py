"""
:mod:`mirgecom.eos` provides implementations of gas equations of state.

Equations of State
^^^^^^^^^^^^^^^^^^
This module is designed provide Equation of State objects used to compute and
manage the relationships between and among state and thermodynamic variables.

.. autoclass:: EOSDependentVars
.. autoclass:: GasEOS
.. autoclass:: IdealSingleGas
.. autoclass:: PyrometheusMixture
"""

__copyright__ = """
Copyright (C) 2021 University of Illinois Board of Trustees
"""

__license__ = """
Permission is hereby granted, free of charge, to any person obtaining a copy
of this software and associated documentation files (the "Software"), to deal
in the Software without restriction, including without limitation the rights
to use, copy, modify, merge, publish, distribute, sublicense, and/or sell
copies of the Software, and to permit persons to whom the Software is
furnished to do so, subject to the following conditions:

The above copyright notice and this permission notice shall be included in
all copies or substantial portions of the Software.

THE SOFTWARE IS PROVIDED "AS IS", WITHOUT WARRANTY OF ANY KIND, EXPRESS OR
IMPLIED, INCLUDING BUT NOT LIMITED TO THE WARRANTIES OF MERCHANTABILITY,
FITNESS FOR A PARTICULAR PURPOSE AND NONINFRINGEMENT. IN NO EVENT SHALL THE
AUTHORS OR COPYRIGHT HOLDERS BE LIABLE FOR ANY CLAIM, DAMAGES OR OTHER
LIABILITY, WHETHER IN AN ACTION OF CONTRACT, TORT OR OTHERWISE, ARISING FROM,
OUT OF OR IN CONNECTION WITH THE SOFTWARE OR THE USE OR OTHER DEALINGS IN
THE SOFTWARE.
"""

from dataclasses import dataclass
import numpy as np
from meshmode.mesh import BTAG_ALL, BTAG_NONE  # noqa
from mirgecom.fluid import ConservedVars, join_conserved


@dataclass
class EOSDependentVars:
    """State-dependent quantities for :class:`GasEOS`.

    Prefer individual methods for model use, use this
    structure for visualization or probing.

    .. attribute:: temperature
    .. attribute:: pressure
    """

    temperature: np.ndarray
    pressure: np.ndarray


class GasEOS:
    r"""Abstract interface to equation of state class.

    Equation of state (EOS) classes are responsible for
    computing relations between fluid or gas state variables.

    Each interface call takes an :class:`mirgecom.fluid.ConservedVars` object
    array representing the simulation state quantities. Each EOS class
    implementation should document its own state data requirements.

    .. automethod:: pressure
    .. automethod:: temperature
    .. automethod:: sound_speed
    .. automethod:: internal_energy
    .. automethod:: gas_const
    .. automethod:: dependent_vars
    .. automethod:: total_energy
    .. automethod:: kinetic_energy
    .. automethod:: gamma
    .. automethod:: transport_model
    """

    def pressure(self, cv: ConservedVars):
        """Get the gas pressure."""
        raise NotImplementedError()

    def temperature(self, cv: ConservedVars):
        """Get the gas temperature."""
        raise NotImplementedError()

    def sound_speed(self, cv: ConservedVars):
        """Get the gas sound speed."""
        raise NotImplementedError()

    def gas_const(self, cv: ConservedVars = None):
        r"""Get the specific gas constant ($R_s$)."""
        raise NotImplementedError()

    def internal_energy(self, cv: ConservedVars):
        """Get the thermal energy of the gas."""
        raise NotImplementedError()

    def total_energy(self, cv: ConservedVars, pressure: np.ndarray):
        """Get the total (thermal + kinetic) energy for the gas."""
        raise NotImplementedError()

    def kinetic_energy(self, cv: ConservedVars):
        """Get the kinetic energy for the gas."""
        raise NotImplementedError()

    def gamma(self, cv: ConservedVars = None):
        """Get the ratio of gas specific heats Cp/Cv."""
        raise NotImplementedError()

<<<<<<< HEAD
    def transport_model(self):
        """Get the transport model if it exists."""
        raise NotImplementedError()

    def dependent_vars(self, q: ConservedVars) -> EOSDependentVars:
        """Get an agglomerated array of the dependent variables."""
=======
    def dependent_vars(self, cv: ConservedVars) -> EOSDependentVars:
        """Get an agglomerated array of the depedent variables."""
>>>>>>> 7d569ac5
        return EOSDependentVars(
            pressure=self.pressure(cv),
            temperature=self.temperature(cv),
            )


class IdealSingleGas(GasEOS):
    r"""Ideal gas law single-component gas ($p = \rho{R}{T}$).

    The specific gas constant, R, defaults to the air-like 287.1 J/(kg*K),
    but can be set according to simulation units and materials.

    Each interface call expects that the :class:`mirgecom.fluid.ConservedVars` object
    representing the simulation conserved quantities contains at least the canonical
    conserved quantities mass ($\rho$), energy ($\rho{E}$), and
    momentum ($\rho\vec{V}$).

    .. automethod:: __init__

    Inherits from (and implements) :class:`GasEOS`.
    """

    def __init__(self, gamma=1.4, gas_const=287.1, transport_model=None):
        """Initialize Ideal Gas EOS parameters."""
        self._gamma = gamma
        self._gas_const = gas_const
        self._transport_model = transport_model

    def transport_model(self):
        """Get the transport model object for this EOS."""
        return self._transport_model

    def gamma(self, cv: ConservedVars = None):
        """Get specific heat ratio Cp/Cv."""
        return self._gamma

    def gas_const(self, cv: ConservedVars = None):
        """Get specific gas constant R."""
        return self._gas_const

    def kinetic_energy(self, cv: ConservedVars):
        r"""Get kinetic (i.e. not internal) energy of gas.

        The kinetic energy is calculated as:
        .. :math::

            k = \frac{1}{2\rho}(\rho\vec{V} \cdot \rho\vec{V})
        """
        mom = cv.momentum
        return (0.5 * np.dot(mom, mom) / cv.mass)

    def internal_energy(self, cv: ConservedVars):
        r"""Get internal thermal energy of gas.

        The internal energy (e) is calculated as:
        .. :math::

            e = \rho{E} - \frac{1}{2\rho}(\rho\vec{V} \cdot \rho\vec{V})
        """
        return (cv.energy - self.kinetic_energy(cv))

    def pressure(self, cv: ConservedVars):
        r"""Get thermodynamic pressure of the gas.

        Gas pressure (p) is calculated from the internal energy (e) as:

        .. :math::

            p = (\gamma - 1)e
        """
        return self.internal_energy(cv) * (self._gamma - 1.0)

    def sound_speed(self, cv: ConservedVars):
        r"""Get the speed of sound in the gas.

        The speed of sound (c) is calculated as:

        .. :math::

            c = \sqrt{\frac{\gamma{p}}{\rho}}
        """
        actx = cv.mass.array_context

        p = self.pressure(cv)
        c2 = self._gamma / cv.mass * p
        return actx.np.sqrt(c2)

    def temperature(self, cv: ConservedVars):
        r"""Get the thermodynamic temperature of the gas.

        The thermodynamic temperature (T) is calculated from
        the internal energy (e) and specific gas constant (R)
        as:

        .. :math::

            T = \frac{(\gamma - 1)e}{R\rho}
        """
        return (
            (((self._gamma - 1.0) / self._gas_const)
            * self.internal_energy(cv) / cv.mass)
        )

    def total_energy(self, cv, pressure):
        r"""
        Get gas total energy from mass, pressure, and momentum.

        The total energy density (rhoE) is calculated from
        the mass density (rho) , pressure (p) , and
        momentum (rhoV) as:

        .. :math::

            \rhoE = \frac{p}{(\gamma - 1)} +
            \frac{1}{2}\rho(\vec{v} \cdot \vec{v})

        .. note::

            The total_energy function computes cv.energy from pressure,
            mass, and momentum in this case. In general in the EOS we need
            DV = EOS(CV), and inversions CV = EOS(DV). This is one of those
            inversion interfaces.
        """
        return (pressure / (self._gamma - 1.0)
                + self.kinetic_energy(cv))


class PyrometheusMixture(GasEOS):
    r"""Ideal gas mixture ($p = \rho{R}_\mathtt{mix}{T}$).

    This is the :mod:`pyrometheus`-based EOS. Please refer to the :any:`documentation
    of Pyrometheus <pyrometheus>` for underlying implementation details.

    Each interface call expects that the :class:`mirgecom.fluid.ConservedVars` object
    representing the simulation conserved quantities contains at least the
    canonical conserved quantities mass ($\rho$), energy ($\rho{E}$), and
    momentum ($\rho\vec{V}$), and the vector of species masses, ($\rho{Y}_\alpha$).

    .. important::
        When using this EOS, users should take care to match solution initialization
        with the appropriate units that are used in the user-provided `Cantera`
        mechanism input files.

    .. automethod:: __init__
    .. automethod:: get_density
    .. automethod:: get_species_molecular_weights
    .. automethod:: get_production_rates
    .. automethod:: get_species_source_terms
    .. automethod:: get_internal_energy
    .. automethod:: species_fractions
    .. automethod:: total_energy
    .. automethod:: gamma
    .. automethod:: gas_const

    Inherits from (and implements) :class:`GasEOS`.
    """

    def __init__(self, pyrometheus_mech, temperature_guess=300.0):
        """Initialize Pyrometheus-based EOS with mechanism class.

        Parameters
        ----------
        pyrometheus_mech: :class:`pyrometheus.Thermochemistry`
            The :mod:`pyrometheus`  mechanism :class:`~pyrometheus.Thermochemistry`
            object that is generated by the user with a call to
            *pyrometheus.get_thermochem_class*. To create the mechanism
            object, users need to provide a mechanism input file. Several built-in
            mechanisms are provided in `mirgecom/mechanisms/` and can be used through
            the :meth:`mirgecom.mechanisms.get_mechanism_cti`.

        tguess: float
            This provides a constant starting temperature for the Newton iterations
            used to find the mixture temperature. It defaults to 300.0 Kelvin. This
            parameter is important for the performance and proper function of the
            code. Users should set a tguess that is close to the average temperature
            of the simulated domain.  Ideally, we would use the last computed
            temperature for the guess, but doing so requires restart infrastructure
            that is TBD.
        """
        self._pyrometheus_mech = pyrometheus_mech
        self._tguess = temperature_guess

    def gamma(self, cv: ConservedVars = None):
        r"""Get mixture-averaged specific heat ratio for mixture $\frac{C_p}{C_p - R_s}$.

        Parameters
        ----------
        cv: :class:`mirgecom.fluid.ConservedVars`
            :class:`mirgecom.fluid.ConservedVars` containing at least the mass
            ($\rho$), energy ($\rho{E}$), momentum ($\rho\vec{V}$), and the vector of
            species masses, ($\rho{Y}_\alpha$).
        """
        if cv is None:
            raise ValueError("EOS.gamma requires ConservedVars (cv) argument.")
        temperature = self.temperature(cv)
        y = self.species_fractions(cv)
        cp = self._pyrometheus_mech.get_mixture_specific_heat_cp_mass(temperature, y)
        rspec = self.gas_const(cv)
        return cp / (cp - rspec)

    def gas_const(self, cv: ConservedVars = None):
        r"""Get specific gas constant $R_s$.

        The mixture specific gas constant is calculated
        as $R_s = \frac{R}{\sum{\frac{{Y}_\alpha}{{M}_\alpha}}}$ by the
        :mod:`pyrometheus` mechanism provided by the user. ${M}_\alpha$ are the
        species molar masses.

        Parameters
        ----------
        cv: :class:`mirgecom.fluid.ConservedVars`
            :class:`mirgecom.fluid.ConservedVars` containing at least the mass
            ($\rho$), energy ($\rho{E}$), momentum ($\rho\vec{V}$), and the vector
            of species masses, ($\rho{Y}_\alpha$).
        """
        if cv is None:
            raise ValueError("EOS.gas_const requires ConservedVars (cv) argument.")
        y = self.species_fractions(cv)
        return self._pyrometheus_mech.get_specific_gas_constant(y)

    def kinetic_energy(self, cv: ConservedVars):
        r"""Get kinetic (i.e. not internal) energy of gas.

        The kinetic energy is calculated as:

        .. math::

            k = \frac{1}{2\rho}(\rho\vec{V} \cdot \rho\vec{V})
        """
        mom = cv.momentum
        return (0.5 * np.dot(mom, mom) / cv.mass)

    def internal_energy(self, cv: ConservedVars):
        r"""Get internal thermal energy of gas.

        The internal energy ($e$) is calculated as:

        .. math::

            e = \rho{E} - \frac{1}{2\rho}(\rho\vec{V} \cdot \rho\vec{V})
        """
        return (cv.energy - self.kinetic_energy(cv))

    def get_density(self, pressure, temperature, species_fractions):
        r"""Get the density from pressure, temperature, and species fractions (Y).

        The gas density $\rho$ is calculated from pressure, temperature and $R$ as:

        .. math::

            \rho = \frac{p}{R_s T}
        """
        return self._pyrometheus_mech.get_density(pressure, temperature,
                                                  species_fractions)

    def get_internal_energy(self, temperature, species_fractions):
        r"""Get the gas thermal energy from temperature, and species fractions (Y).

        The gas internal energy $e$ is calculated from:

        .. math::

            e = R_s T \sum{Y_\alpha h_\alpha}
        """
        return self._pyrometheus_mech.get_mixture_internal_energy_mass(
            temperature, species_fractions)

    def get_species_molecular_weights(self):
        """Get the species molecular weights."""
        return self._pyrometheus_mech.wts

    def get_production_rates(self, cv: ConservedVars):
        """Get the production rate for each species."""
        temperature = self.temperature(cv)
        y = self.species_fractions(cv)
        return self._pyrometheus_mech.get_net_production_rates(
            cv.mass, temperature, y)

    def species_fractions(self, cv: ConservedVars):
        r"""Get species fractions $Y_\alpha$ from species mass density."""
        return cv.species_mass / cv.mass

    def pressure(self, cv: ConservedVars):
        r"""Get thermodynamic pressure of the gas.

        Gas pressure ($p$) is calculated from the internal energy ($e$) as:

        .. math::

            p = (\gamma_{\mathtt{mix}} - 1)e
        """
        temperature = self.temperature(cv)
        y = self.species_fractions(cv)
        return self._pyrometheus_mech.get_pressure(cv.mass, temperature, y)

    def sound_speed(self, cv: ConservedVars):
        r"""Get the speed of sound in the gas.

        The speed of sound ($c$) is calculated as:

        .. math::

            c = \sqrt{\frac{\gamma_{\mathtt{mix}}{p}}{\rho}}
        """
        actx = cv.mass.array_context
        c2 = (self.gamma(cv) * self.pressure(cv)) / cv.mass
        return actx.np.sqrt(c2)

    def temperature(self, cv: ConservedVars):
        r"""Get the thermodynamic temperature of the gas.

        The thermodynamic temperature ($T$) is calculated from
        the internal energy ($e$) and specific gas constant ($R_s$)
        as:

        .. math::

            T = \frac{(\gamma_{\mathtt{mix}} - 1)e}{R_s \rho}
        """
        y = self.species_fractions(cv)
        e = self.internal_energy(cv) / cv.mass
        return self._pyrometheus_mech.get_temperature(e, self._tguess, y, True)

    def total_energy(self, cv, pressure):
        r"""
        Get gas total energy from mass, pressure, and momentum.

        The total energy density ($\rho E$) is calculated from
        the mass density ($\rho$) , pressure ($p$) , and
        momentum ($\rho\vec{V}$) as:

        .. math::

            \rho E = \frac{p}{(\gamma_{\mathtt{mix}} - 1)} +
            \frac{1}{2}\rho(\vec{v} \cdot \vec{v})

        .. note::

            The total_energy function computes cv.energy from pressure,
            mass, and momentum in this case. In general in the EOS we need
            DV = EOS(CV), and inversions CV = EOS(DV). This is one of those
            inversion interfaces.
        """
        return (pressure / (self.gamma(cv) - 1.0)
                + self.kinetic_energy(cv))

    def get_species_source_terms(self, cv: ConservedVars):
        """Get the species mass source terms to be used on the RHS for chemistry."""
        omega = self.get_production_rates(cv)
        w = self.get_species_molecular_weights()
        dim = len(cv.momentum)
        species_sources = w * omega
        rho_source = 0 * cv.mass
        mom_source = 0 * cv.momentum
        energy_source = 0 * cv.energy

        return join_conserved(dim, rho_source, energy_source, mom_source,
                              species_sources)<|MERGE_RESOLUTION|>--- conflicted
+++ resolved
@@ -111,22 +111,17 @@
         """Get the ratio of gas specific heats Cp/Cv."""
         raise NotImplementedError()
 
-<<<<<<< HEAD
     def transport_model(self):
         """Get the transport model if it exists."""
         raise NotImplementedError()
 
-    def dependent_vars(self, q: ConservedVars) -> EOSDependentVars:
+    def dependent_vars(self, cv: ConservedVars) -> EOSDependentVars:
         """Get an agglomerated array of the dependent variables."""
-=======
-    def dependent_vars(self, cv: ConservedVars) -> EOSDependentVars:
-        """Get an agglomerated array of the depedent variables."""
->>>>>>> 7d569ac5
         return EOSDependentVars(
             pressure=self.pressure(cv),
             temperature=self.temperature(cv),
-            )
-
+        )
+    
 
 class IdealSingleGas(GasEOS):
     r"""Ideal gas law single-component gas ($p = \rho{R}{T}$).
