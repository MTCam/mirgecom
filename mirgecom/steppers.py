--- conflicted
+++ resolved
@@ -27,20 +27,10 @@
 OUT OF OR IN CONNECTION WITH THE SOFTWARE OR THE USE OR OTHER DEALINGS IN
 THE SOFTWARE.
 """
-<<<<<<< HEAD
-import numpy as np
-=======
->>>>>>> 3a923398
 from logpyle import set_dt
 from mirgecom.logging_quantities import set_sim_state
 
 
-<<<<<<< HEAD
-def _advance_state_stepper_func(rhs, timestepper, state,
-                                t_final=np.inf, t=0.0, dt=0, istep=0,
-                                logmgr=None, eos=None, dim=None, checkpoint=None,
-                                get_timestep=None):
-=======
 def _advance_state_stepper_func(rhs, timestepper,
                                 state, t_final, dt=0,
                                 t=0.0, istep=0,
@@ -48,7 +38,6 @@
                                 pre_step_callback=None,
                                 post_step_callback=None,
                                 logmgr=None, eos=None, dim=None):
->>>>>>> 3a923398
     """Advance state from some time (t) to some time (t_final).
 
     Parameters
@@ -100,23 +89,13 @@
 
         if logmgr:
             logmgr.tick_before()
-        if get_timestep:
-            dt = get_timestep(state=state)
-        if checkpoint:
-            dt = checkpoint(state=state, step=istep, t=t, dt=dt)
-
-<<<<<<< HEAD
-        if dt < 0:
-            return istep, t, state
-
-=======
+
         if get_timestep:
             dt = get_timestep(state=state, t=t, dt=dt)
 
         if pre_step_callback is not None:
             state, dt = pre_step_callback(state=state, step=istep, t=t, dt=dt)
 
->>>>>>> 3a923398
         state = timestepper(state=state, t=t, dt=dt, rhs=rhs)
         t += dt
         istep += 1
@@ -132,12 +111,6 @@
     return istep, t, state
 
 
-<<<<<<< HEAD
-def _advance_state_leap(rhs, timestepper, state, component_id="state",
-                        t_final=np.inf, t=0.0, dt=0.0, istep=0,
-                        logmgr=None, eos=None, dim=None, checkpoint=None,
-                        get_timestep=None):
-=======
 def _advance_state_leap(rhs, timestepper, state,
                         t_final, dt=0,
                         component_id="state",
@@ -146,7 +119,6 @@
                         pre_step_callback=None,
                         post_step_callback=None,
                         logmgr=None, eos=None, dim=None):
->>>>>>> 3a923398
     """Advance state from some time *t* to some time *t_final* using :mod:`leap`.
 
     Parameters
@@ -196,11 +168,7 @@
 
     # Generate code for Leap method.
     if get_timestep:
-<<<<<<< HEAD
-        dt = get_timestep(state=state)
-=======
         dt = get_timestep(state=state, t=t, dt=dt)
->>>>>>> 3a923398
 
     stepper_cls = generate_singlerate_leap_advancer(timestepper, component_id,
                                                     rhs, t, dt, state)
@@ -209,17 +177,6 @@
         if get_timestep:
             dt = get_timestep(state=state, t=t, dt=dt)
 
-<<<<<<< HEAD
-        if get_timestep:
-            dt = get_timestep(state=state)
-
-        if checkpoint:
-            dt = checkpoint(state=state, step=istep, t=t, dt=dt)
-
-        if dt < 0:
-            return istep, t, state
-
-=======
         if dt < 0:
             return istep, t, state
 
@@ -228,7 +185,6 @@
                                           step=istep,
                                           t=t, dt=dt)
 
->>>>>>> 3a923398
         # Leap interface here is *a bit* different.
         stepper_cls.dt = dt
         for event in stepper_cls.run(t_end=t+dt):
@@ -285,11 +241,6 @@
     return stepper_cls
 
 
-<<<<<<< HEAD
-def advance_state(rhs, timestepper, checkpoint, state, t_final,
-                  component_id="state", get_timestep=None, dt=0, t=0.0,
-                  istep=0, logmgr=None, eos=None, dim=None):
-=======
 def advance_state(rhs, timestepper, state, t_final,
                   component_id="state",
                   t=0.0, istep=0, dt=0,
@@ -297,7 +248,6 @@
                   pre_step_callback=None,
                   post_step_callback=None,
                   logmgr=None, eos=None, dim=None):
->>>>>>> 3a923398
     """Determine what stepper we're using and advance the state from (t) to (t_final).
 
     Parameters
@@ -376,20 +326,6 @@
 
     if leap_timestepper:
         (current_step, current_t, current_state) = \
-<<<<<<< HEAD
-            _advance_state_leap(rhs=rhs, timestepper=timestepper,
-                                checkpoint=checkpoint, dt=dt,
-                                get_timestep=get_timestep, state=state,
-                                t=t, t_final=t_final, component_id=component_id,
-                                istep=istep, logmgr=logmgr, eos=eos, dim=dim)
-    else:
-        (current_step, current_t, current_state) = \
-            _advance_state_stepper_func(rhs=rhs, timestepper=timestepper,
-                                        checkpoint=checkpoint, dt=dt,
-                                        get_timestep=get_timestep, state=state,
-                                        t=t, t_final=t_final, istep=istep,
-                                        logmgr=logmgr, eos=eos, dim=dim)
-=======
             _advance_state_leap(
                 rhs=rhs, timestepper=timestepper,
                 get_timestep=get_timestep, state=state,
@@ -410,6 +346,5 @@
                 istep=istep,
                 logmgr=logmgr, eos=eos, dim=dim
             )
->>>>>>> 3a923398
 
     return current_step, current_t, current_state