--- conflicted
+++ resolved
@@ -38,13 +38,10 @@
 """
 
 import numpy as np
-<<<<<<< HEAD
 from meshmode.dof_array import thaw
 from mirgecom.fluid import compute_wavespeed
 from grudge.trace_pair import TracePair
 from mirgecom.flux import lfr_flux
-=======
->>>>>>> 1f8b3cb8
 from mirgecom.fluid import make_conserved
 
 
@@ -74,13 +71,8 @@
             (mom / cv.mass) * cv.species_mass.reshape(-1, 1)))
 
 
-<<<<<<< HEAD
 def inviscid_facial_flux(discr, eos, cv_tpair, local=False):
     """Return the flux across a face given the solution on both sides *q_tpair*.
-=======
-def get_inviscid_timestep(discr, eos, cfl, cv):
-    """Routine (will) return the (local) maximum stable inviscid timestep.
->>>>>>> 1f8b3cb8
 
     Parameters
     ----------
@@ -129,13 +121,8 @@
     eos: mirgecom.eos.GasEOS
         Implementing the pressure and temperature functions for
         returning pressure and temperature as a function of the state q.
-    q: numpy.ndarray
-        State array which expects at least the canonical conserved quantities
-        (mass, energy, momentum) for the fluid at each point. For multi-component
-        fluids, the conserved quantities should include
-        (mass, energy, momentum, species_mass), where *species_mass* is a vector
-        of species masses.
-
+    cv: :class:`ConservedVars`
+        Fluid solution
     Returns
     -------
     class:`~meshmode.dof_array.DOFArray`
@@ -171,28 +158,4 @@
     :class:`meshmode.dof_array.DOFArray`
         The CFL at each node.
     """
-<<<<<<< HEAD
-    return dt / get_inviscid_timestep(discr, eos=eos, cv=cv)
-=======
-    dim = discr.dim
-    mesh = discr.mesh
-    order = max([grp.order for grp in discr.discr_from_dd("vol").groups])
-    nelements = mesh.nelements
-    nel_1d = nelements ** (1.0 / (1.0 * dim))
-
-    # This roughly reproduces the timestep AK used in wave toy
-    dt = (1.0 - 0.25 * (dim - 1)) / (nel_1d * order ** 2)
-    return cfl * dt
-
-#    dt_ngf = dt_non_geometric_factor(discr.mesh)
-#    dt_gf  = dt_geometric_factor(discr.mesh)
-#    wavespeeds = compute_wavespeed(w,eos=eos)
-#    max_v = clmath.max(wavespeeds)
-#    return c*dt_ngf*dt_gf/max_v
-
-
-def get_inviscid_cfl(discr, eos, dt, cv):
-    """Calculate and return CFL based on current state and timestep."""
-    wanted_dt = get_inviscid_timestep(discr, eos=eos, cfl=1.0, cv=cv)
-    return dt / wanted_dt
->>>>>>> 1f8b3cb8
+    return dt / get_inviscid_timestep(discr, eos=eos, cv=cv)